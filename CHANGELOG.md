## Release Date: 2021-??-?? Valhalla 3.1.1
* **Removed**
   * REMOVED: The tossing of private roads in [#1960](https://github.com/valhalla/valhalla/pull/1960) was too aggressive and resulted in a lot of no routes.  Reverted this logic.  [#2934](https://github.com/valhalla/valhalla/pull/2934)

* **Bug Fix**
   * FIXED: Fix compression_utils.cc::inflate(...) throw - make it catchable [#2839](https://github.com/valhalla/valhalla/pull/2839)
   * FIXED: Fix compiler errors if HAVE_HTTP not enabled [#2807](https://github.com/valhalla/valhalla/pull/2807)
   * FIXED: Fix alternate route serialization [#2811](https://github.com/valhalla/valhalla/pull/2811)
   * FIXED: Store restrictions in the right tile [#2781](https://github.com/valhalla/valhalla/pull/2781)
   * FIXED: Failing to write tiles because of racing directory creation [#2810](https://github.com/valhalla/valhalla/pull/2810)
   * FIXED: Regression in stopping expansion on transitions down in time-dependent routes [#2815](https://github.com/valhalla/valhalla/pull/2815)
   * FIXED: Fix crash in loki when trace_route is called with 2 locations.[#2817](https://github.com/valhalla/valhalla/pull/2817)
   * FIXED: Mark the restriction start and end as via ways to fix IsBridgingEdge function in Bidirectional Astar [#2796](https://github.com/valhalla/valhalla/pull/2796)
   * FIXED: Dont add predictive traffic to the tile if it's empty [#2826](https://github.com/valhalla/valhalla/pull/2826)
   * FIXED: Fix logic bidirectional astar to avoid double u-turns and extra detours [#2802](https://github.com/valhalla/valhalla/pull/2802)
   * FIXED: Re-enable transition cost for motorcycle profile [#2837](https://github.com/valhalla/valhalla/pull/2837)
   * FIXED: Increase limits for timedep_* algorithms. Split track_factor into edge factor and transition penalty [#2845](https://github.com/valhalla/valhalla/pull/2845)
   * FIXED: Loki was looking up the wrong costing enum for avoids [#2856](https://github.com/valhalla/valhalla/pull/2856)
   * FIXED: Fix way_ids -> graph_ids conversion for complex restrictions: handle cases when a way is split into multiple edges [#2848](https://github.com/valhalla/valhalla/pull/2848)
   * FIXED: Honor access mode while matching OSMRestriction with the graph [#2849](https://github.com/valhalla/valhalla/pull/2849)
   * FIXED: Ensure route summaries are unique among all returned route/legs [#2874](https://github.com/valhalla/valhalla/pull/2874)
   * FIXED: Fix compilation errors when boost < 1.68 and libprotobuf < 3.6  [#2878](https://github.com/valhalla/valhalla/pull/2878)
   * FIXED: Allow u-turns at no-access barriers when forced by heading [#2875](https://github.com/valhalla/valhalla/pull/2875)
   * FIXED: Fixed "No route found" error in case of multipoint request with locations near low reachability edges [#2914](https://github.com/valhalla/valhalla/pull/2914)
   * FIXED: Python bindings installation [#2751](https://github.com/valhalla/valhalla/issues/2751)
   * FIXED: Skip bindings if there's no Python development version [#2893](https://github.com/valhalla/valhalla/pull/2878)
   * FIXED: Use CMakes built-in Python variables to configure installation [#2931](https://github.com/valhalla/valhalla/pull/2931)
   * FIXED: Sometimes emitting zero-length route geometry when traffic splits edge twice [#2943](https://github.com/valhalla/valhalla/pull/2943)
   * FIXED: Fix map-match segfault when gps-points project very near a node [#2946](https://github.com/valhalla/valhalla/pull/2946)
   * FIXED: Use kServiceRoad edges while searching for ferry connection [#2933](https://github.com/valhalla/valhalla/pull/2933)
   * FIXED: Enhanced logic for IsTurnChannelManeuverCombinable [#2952](https://github.com/valhalla/valhalla/pull/2952)
   * FIXED: Restore compatibility with gcc 6.3.0, libprotobuf 3.0.0, boost v1.62.0 [#2953](https://github.com/valhalla/valhalla/pull/2953)
   * FIXED: Dont abort bidirectional a-star search if only one direction is exhausted [#2936](https://github.com/valhalla/valhalla/pull/2936)
   * FIXED: Fixed missing comma in the scripts/valhalla_build_config [#2963](https://github.com/valhalla/valhalla/pull/2963)
   * FIXED: Reverse and Multimodal Isochrones were returning forward results [#2967](https://github.com/valhalla/valhalla/pull/2967)
   * FIXED: Add missing GEOS:GEOS dep to mjolnir target [#2901](https://github.com/valhalla/valhalla/pull/2901)

* **Enhancement**
   * CHANGED: Azure uses ninja as generator [#2779](https://github.com/valhalla/valhalla/pull/2779)
   * ADDED: Support for date_time type invariant for map matching [#2712](https://github.com/valhalla/valhalla/pull/2712)
   * ADDED: Add Bulgarian locale [#2825](https://github.com/valhalla/valhalla/pull/2825)
   * FIXED: No need for write permissions on tarball indices [#2822](https://github.com/valhalla/valhalla/pull/2822)
   * ADDED: nit: Links debug build with lld [#2813](https://github.com/valhalla/valhalla/pull/2813)
   * ADDED: Add costing option `use_living_streets` to avoid or favor living streets in route. [#2788](https://github.com/valhalla/valhalla/pull/2788)
   * CHANGED: Do not allocate mapped_cache vector in skadi when no elevation source is provided. [#2841](https://github.com/valhalla/valhalla/pull/2841)
   * ADDED: avoid_polygons logic [#2750](https://github.com/valhalla/valhalla/pull/2750)
   * ADDED: Added support for destination for conditional access restrictions [#2857](https://github.com/valhalla/valhalla/pull/2857)
   * CHANGED: Large sequences are now merge sorted which can be dramatically faster with certain hardware configurations. This is especially useful in speeding up the earlier stages (parsing, graph construction) of tile building [#2850](https://github.com/valhalla/valhalla/pull/2850)
   * CHANGED: When creating the intial graph edges by setting at which nodes they start and end, first mark the indices of those nodes in another sequence and then sort them by edgeid so that we can do the setting of start and end node sequentially in the edges file. This is much more efficient on certain hardware configurations [#2851](https://github.com/valhalla/valhalla/pull/2851)
   * CHANGED: Use relative cost threshold to extend search in bidirectional astar in order to find more alternates [#2868](https://github.com/valhalla/valhalla/pull/2868)
   * CHANGED: Throw an exception if directory does not exist when building traffic extract [#2871](https://github.com/valhalla/valhalla/pull/2871)
   * CHANGED: Support for ignoring multiple consecutive closures at start/end locations [#2846](https://github.com/valhalla/valhalla/pull/2846)
   * ADDED: Added sac_scale to trace_attributes output and locate edge output [#2818](https://github.com/valhalla/valhalla/pull/2818)
   * ADDED: Ukrainian language translations [#2882](https://github.com/valhalla/valhalla/pull/2882)
   * ADDED: Add support for closure annotations [#2816](https://github.com/valhalla/valhalla/pull/2816)
   * ADDED: Add costing option `service_factor`. Implement possibility to avoid or favor generic service roads in route for all costing options. [#2870](https://github.com/valhalla/valhalla/pull/2870)
   * CHANGED: Reduce stop impact cost when flow data is present [#2891](https://github.com/valhalla/valhalla/pull/2891)
   * CHANGED: Update visual compare script [#2803](https://github.com/valhalla/valhalla/pull/2803)
   * CHANGED: Service roads are not penalized for `pedestrian` costing by default. [#2898](https://github.com/valhalla/valhalla/pull/2898)
   * ADDED: Add complex mandatory restrictions support [#2766](https://github.com/valhalla/valhalla/pull/2766)
   * ADDED: Status endpoint for future status info and health checking of running service [#2907](https://github.com/valhalla/valhalla/pull/2907)
   * ADDED: Add min_level argument to valhalla_ways_to_edges [#2918](https://github.com/valhalla/valhalla/pull/2918)
   * ADDED: Adding ability to store the roundabout_exit_turn_degree to the maneuver [#2941](https://github.com/valhalla/valhalla/pull/2941)
   * ADDED: Penalize pencil point uturns and uturns at short internal edges. Note: `motorcycle` and `motor_scooter` models do not penalize on short internal edges. No new uturn penalty logic has been added to the pedestrian and bicycle costing models. [#2944](https://github.com/valhalla/valhalla/pull/2944)
   * CHANGED: Allow config object to be passed-in to path algorithms [#2949](https://github.com/valhalla/valhalla/pull/2949)
   * CHANGED: Allow disabling Werror
   * ADDED: Add ability to build Valhalla modules as STATIC libraries. [#2957](https://github.com/valhalla/valhalla/pull/2957)
   * NIT: Enables compiler warnings in part of mjolnir module [#2922](https://github.com/valhalla/valhalla/pull/2922)
<<<<<<< HEAD
   * ADDED: Set the roundabout heading of the line segment that join enter and exit points on a curve.  This will be stored as the `roundabout_chord_heading`. [#2975](https://github.com/valhalla/valhalla/pull/2975)
=======
   * CHANGED: Penalized closed edges if using them at start/end locations [#2964](https://github.com/valhalla/valhalla/pull/2964)
>>>>>>> 1b7798a1

## Release Date: 2021-01-25 Valhalla 3.1.0
* **Removed**
   * REMOVED: Remove Node bindings. [#2502](https://github.com/valhalla/valhalla/pull/2502)
   * REMOVED: appveyor builds. [#2550](https://github.com/valhalla/valhalla/pull/2550)
   * REMOVED: Removed x86 CI builds. [#2792](https://github.com/valhalla/valhalla/pull/2792)

* **Bug Fix**
   * FIXED: Crazy ETAs.  If a way has forward speed with no backward speed and it is not oneway, then we must set the default speed.  The reverse logic applies as well.  If a way has no backward speed but has a forward speed and it is not a oneway, then set the default speed. [#2102](https://github.com/valhalla/valhalla/pull/2102)
   * FIXED: Map matching elapsed times spliced amongst different legs and discontinuities are now correct [#2104](https://github.com/valhalla/valhalla/pull/2104)
   * FIXED: Date time information is now propogated amongst different legs and discontinuities [#2107](https://github.com/valhalla/valhalla/pull/2107)
   * FIXED: Adds support for geos-3.8 c++ api [#2021](https://github.com/valhalla/valhalla/issues/2021)
   * FIXED: Updated the osrm serializer to not set junction name for osrm origin/start maneuver - this is not helpful since we are not transitioning through the intersection.  [#2121](https://github.com/valhalla/valhalla/pull/2121)
   * FIXED: Removes precomputing of edge-costs which lead to wrong results [#2120](https://github.com/valhalla/valhalla/pull/2120)
   * FIXED: Complex turn-restriction invalidates edge marked as kPermanent [#2103](https://github.com/valhalla/valhalla/issues/2103)
   * FIXED: Fixes bug with inverted time-restriction parsing [#2167](https://github.com/valhalla/valhalla/pull/2167)
   * FIXED: Fixed several bugs with numeric underflow in map-matching trip durations. These may
     occur when serializing match results where adjacent trace points appear out-of-sequence on the
     same edge [#2178](https://github.com/valhalla/valhalla/pull/2178)
     - `MapMatcher::FormPath` now catches route discontinuities on the same edge when the distance
       percentage along don't agree. The trip leg builder builds disconnected legs on a single edge
       to avoid duration underflow.
     - Correctly populate edge groups when matching results contain loops. When a loop occurs,
       the leg builder now starts at the correct edge where the loop ends, and correctly accounts
       for any contained edges.
     - Duration over-trimming at the terminating edge of a match.
   * FIXED: Increased internal precision of time tracking per edge and maneuver so that maneuver times sum to the same time represented in the leg summary [#2195](https://github.com/valhalla/valhalla/pull/2195)
   * FIXED: Tagged speeds were not properly marked. We were not using forward and backward speeds to flag if a speed is tagged or not.  Should not update turn channel speeds if we are not inferring them.  Added additional logic to handle PH in the conditional restrictions. Do not update stop impact for ramps if they are marked as internal. [#2198](https://github.com/valhalla/valhalla/pull/2198)
   * FIXED: Fixed the sharp turn phrase [#2226](https://github.com/valhalla/valhalla/pull/2226)
   * FIXED: Protect against duplicate points in the input or points that snap to the same location resulting in `nan` times for the legs of the map match (of a 0 distance route) [#2229](https://github.com/valhalla/valhalla/pull/2229)
   * FIXED: Improves restriction check on briding edge in Bidirectional Astar [#2228](https://github.com/valhalla/valhalla/pull/2242)
   * FIXED: Allow nodes at location 0,0 [#2245](https://github.com/valhalla/valhalla/pull/2245)
   * FIXED: Fix RapidJSON compiler warnings and naming conflict [#2249](https://github.com/valhalla/valhalla/pull/2249)
   * FIXED: Fixed bug in resample_spherical_polyline where duplicate successive lat,lng locations in the polyline resulting in `nan` for the distance computation which shortcuts further sampling [#2239](https://github.com/valhalla/valhalla/pull/2239)
   * FIXED: Update exit logic for non-motorways [#2252](https://github.com/valhalla/valhalla/pull/2252)
   * FIXED: Transition point map-matching. When match results are on a transition point, we search for the sibling nodes at that transition and snap it to the corresponding edges in the route. [#2258](https://github.com/valhalla/valhalla/pull/2258)
   * FIXED: Fixed verbal multi-cue logic [#2270](https://github.com/valhalla/valhalla/pull/2270)
   * FIXED: Fixed Uturn cases when a not_thru edge is connected to the origin edge. [#2272](https://github.com/valhalla/valhalla/pull/2272)
   * FIXED: Update intersection classes in osrm response to not label all ramps as motorway [#2279](https://github.com/valhalla/valhalla/pull/2279)
   * FIXED: Fixed bug in mapmatcher when interpolation point goes before the first valid match or after the last valid match. Such behavior usually leads to discontinuity in matching. [#2275](https://github.com/valhalla/valhalla/pull/2275)
   * FIXED: Fixed an issue for time_allowed logic.  Previously we returned false on the first time allowed restriction and did not check them all. Added conditional restriction gurka test and datetime optional argument to gurka header file. [#2286](https://github.com/valhalla/valhalla/pull/2286)
   * FIXED: Fixed an issue for date ranges.  For example, for the range Jan 04 to Jan 02 we need to test to end of the year and then from the first of the year to the end date.  Also, fixed an emergency tag issue.  We should only set the use to emergency if all other access is off. [#2290](https://github.com/valhalla/valhalla/pull/2290)
   * FIXED: Found a few issues with the initial ref and direction logic for ways.  We were overwriting the refs with directionals to the name_offset_map instead of concatenating them together.  Also, we did not allow for blank entries for GetTagTokens. [#2298](https://github.com/valhalla/valhalla/pull/2298)
   * FIXED: Fixed an issue where MatchGuidanceViewJunctions is only looking at the first edge. Set the data_id for guidance views to the changeset id as it is already being populated. Also added test for guidance views. [#2303](https://github.com/valhalla/valhalla/pull/2303)
   * FIXED: Fixed a problem with live speeds where live speeds were being used to determine access, even when a live
   speed (current time) route wasn't what was requested. [#2311](https://github.com/valhalla/valhalla/pull/2311)
   * FIXED: Fix break/continue typo in search filtering [#2317](https://github.com/valhalla/valhalla/pull/2317)
   * FIXED: Fix a crash in trace_route due to iterating past the end of a vector. [#2322](https://github.com/valhalla/valhalla/pull/2322)
   * FIXED: Don't allow timezone information in the local date time string attached at each location. [#2312](https://github.com/valhalla/valhalla/pull/2312)
   * FIXED: Fix short route trimming in bidirectional astar [#2323](https://github.com/valhalla/valhalla/pull/2323)
   * FIXED: Fix shape trimming in leg building for snap candidates that lie within the margin of rounding error [#2326](https://github.com/valhalla/valhalla/pull/2326)
   * FIXED: Fixes route duration underflow with traffic data [#2325](https://github.com/valhalla/valhalla/pull/2325)
   * FIXED: Parse mtb:scale tags and set bicycle access if present [#2117](https://github.com/valhalla/valhalla/pull/2117)
   * FIXED: Fixed segfault.  Shape was missing from options for valhalla_path_comparison and valhalla_run_route.  Also, costing options was missing in valhalla_path_comparison. [#2343](https://github.com/valhalla/valhalla/pull/2343)
   * FIXED: Handle decimal numbers with zero-value mantissa properly in Lua [#2355](https://github.com/valhalla/valhalla/pull/2355)
   * FIXED: Many issues that resulted in discontinuities, failed matches or incorrect time/duration for map matching requests. [#2292](https://github.com/valhalla/valhalla/pull/2292)
   * FIXED: Seeing segfault when loading large osmdata data files before loading LuaJit. LuaJit fails to create luaL_newstate() Ref: [#2158](https://github.com/ntop/ntopng/issues/2158) Resolution is to load LuaJit before loading the data files. [#2383](https://github.com/valhalla/valhalla/pull/2383)
   * FIXED: Store positive/negative OpenLR offsets in bucketed form [#2405](https://github.com/valhalla/valhalla/2405)
   * FIXED: Fix on map-matching return code when breakage distance limitation exceeds. Instead of letting the request goes into meili and fails in finding a route, we check the distance in loki and early return with exception code 172. [#2406](https://github.com/valhalla/valhalla/pull/2406)
   * FIXED: Don't create edges for portions of ways that are doubled back on themselves as this confuses opposing edge index computations [#2385](https://github.com/valhalla/valhalla/pull/2385)
   * FIXED: Protect against nan in uniform_resample_spherical_polyline. [#2431](https://github.com/valhalla/valhalla/pull/2431)
   * FIXED: Obvious maneuvers. [#2436](https://github.com/valhalla/valhalla/pull/2436)
   * FIXED: Base64 encoding/decoding [#2452](https://github.com/valhalla/valhalla/pull/2452)
   * FIXED: Added post roundabout instruction when enter/exit roundabout maneuvers are combined [#2454](https://github.com/valhalla/valhalla/pull/2454)
   * FIXED: openlr: Explicitly check for linear reference option for Valhalla serialization. [#2458](https://github.com/valhalla/valhalla/pull/2458)
   * FIXED: Fix segfault: Do not combine last turn channel maneuver. [#2463](https://github.com/valhalla/valhalla/pull/2463)
   * FIXED: Remove extraneous whitespaces from ja-JP.json. [#2471](https://github.com/valhalla/valhalla/pull/2471)
   * FIXED: Checks protobuf serialization/parsing success [#2477](https://github.com/valhalla/valhalla/pull/2477)
   * FIXED: Fix dereferencing of end for std::lower_bound in sequence and possible UB [#2488](https://github.com/valhalla/valhalla/pull/2488)
   * FIXED: Make tile building reproducible: fix UB-s [#2480](https://github.com/valhalla/valhalla/pull/2480)
   * FIXED: Zero initialize EdgeInfoInner.spare0_. Uninitialized spare0_ field produced UB which causes gurka_reproduce_tile_build to fail intermittently. [2499](https://github.com/valhalla/valhalla/pull/2499)
   * FIXED: Drop unused CHANGELOG validation script, straggling NodeJS references [#2506](https://github.com/valhalla/valhalla/pull/2506)
   * FIXED: Fix missing nullptr checks in graphreader and loki::Reach (causing segfault during routing with not all levels of tiles availble) [#2504](https://github.com/valhalla/valhalla/pull/2504)
   * FIXED: Fix mismatch of triplegedge roadclass and directededge roadclass [#2507](https://github.com/valhalla/valhalla/pull/2507)
   * FIXED: Improve german destination_verbal_alert phrases [#2509](https://github.com/valhalla/valhalla/pull/2509)
   * FIXED: Undefined behavior cases discovered with undefined behavior sanitizer tool. [2498](https://github.com/valhalla/valhalla/pull/2498)
   * FIXED: Fixed logic so verbal keep instructions use branch exit sign info for ramps [#2520](https://github.com/valhalla/valhalla/pull/2520)
   * FIXED: Fix bug in trace_route for uturns causing garbage coordinates [#2517](https://github.com/valhalla/valhalla/pull/2517)
   * FIXED: Simplify heading calculation for turn type. Remove undefined behavior case. [#2513](https://github.com/valhalla/valhalla/pull/2513)
   * FIXED: Always set costing name even if one is not provided for osrm serializer weight_name. [#2528](https://github.com/valhalla/valhalla/pull/2528)
   * FIXED: Make single-thread tile building reproducible: fix seed for shuffle, use concurrency configuration from the mjolnir section. [#2515](https://github.com/valhalla/valhalla/pull/2515)
   * FIXED: More Windows compatibility: build tiles and some run actions work now (including CI tests) [#2300](https://github.com/valhalla/valhalla/issues/2300)
   * FIXED: Transcoding of c++ location to pbf location used path edges in the place of filtered edges. [#2542](https://github.com/valhalla/valhalla/pull/2542)
   * FIXED: Add back whitelisting action types. [#2545](https://github.com/valhalla/valhalla/pull/2545)
   * FIXED: Allow uturns for truck costing now that we have derived deadends marked in the edge label [#2559](https://github.com/valhalla/valhalla/pull/2559)
   * FIXED: Map matching uturn trimming at the end of an edge where it wasn't needed. [#2558](https://github.com/valhalla/valhalla/pull/2558)
   * FIXED: Multicue enter roundabout [#2556](https://github.com/valhalla/valhalla/pull/2556)
   * FIXED: Changed reachability computation to take into account live speed [#2597](https://github.com/valhalla/valhalla/pull/2597)
   * FIXED: Fixed a bug where the temp files were not getting read in if you started with the construct edges or build phase for valhalla_build_tiles. [#2601](https://github.com/valhalla/valhalla/pull/2601)
   * FIXED: Updated fr-FR.json with partial translations. [#2605](https://github.com/valhalla/valhalla/pull/2605)
   * FIXED: Removed superfluous const qualifier from odin/signs [#2609](https://github.com/valhalla/valhalla/pull/2609)
   * FIXED: Internal maneuver placement [#2600](https://github.com/valhalla/valhalla/pull/2600)
   * FIXED: Complete fr-FR.json locale. [#2614](https://github.com/valhalla/valhalla/pull/2614)
   * FIXED: Don't truncate precision in polyline encoding [#2632](https://github.com/valhalla/valhalla/pull/2632)
   * FIXED: Fix all compiler warnings in sif and set to -Werror [#2642](https://github.com/valhalla/valhalla/pull/2642)
   * FIXED: Remove unnecessary maneuvers to continue straight [#2647](https://github.com/valhalla/valhalla/pull/2647)
   * FIXED: Linear reference support in route/mapmatch apis (FOW, FRC, bearing, and number of references) [#2645](https://github.com/valhalla/valhalla/pull/2645)
   * FIXED: Ambiguous local to global (with timezone information) date time conversions now all choose to use the later time instead of throwing unhandled exceptions [#2665](https://github.com/valhalla/valhalla/pull/2665)
   * FIXED: Overestimated reach caused be reenquing transition nodes without checking that they had been already expanded [#2670](https://github.com/valhalla/valhalla/pull/2670)
   * FIXED: Build with C++17 standard. Deprecated function calls are substituted with new ones. [#2669](https://github.com/valhalla/valhalla/pull/2669)
   * FIXED: Improve German post_transition_verbal instruction [#2677](https://github.com/valhalla/valhalla/pull/2677)
   * FIXED: Lane updates.  Add the turn lanes to all edges of the way.  Do not "enhance" turn lanes if they are part of a complex restriction.  Moved ProcessTurnLanes after UpdateManeuverPlacementForInternalIntersectionTurns.  Fix for a missing "uturn" indication for intersections on the previous maneuver, we were serializing an empty list. [#2679](https://github.com/valhalla/valhalla/pull/2679)
   * FIXED: Fixes OpenLr serialization [#2688](https://github.com/valhalla/valhalla/pull/2688)
   * FIXED: Internal edges can't be also a ramp or a turn channel.  Also, if an edge is marked as ramp and turn channel mark it as a ramp.  [2689](https://github.com/valhalla/valhalla/pull/2689)
   * FIXED: Check that speeds are equal for the edges going in the same direction while buildig shortcuts [#2691](https://github.com/valhalla/valhalla/pull/2691)
   * FIXED: Missing fork or bear instruction [#2683](https://github.com/valhalla/valhalla/pull/2683)
   * FIXED: Eliminate null pointer dereference in GraphReader::AreEdgesConnected [#2695](https://github.com/valhalla/valhalla/issues/2695)
   * FIXED: Fix polyline simplification float/double comparison [#2698](https://github.com/valhalla/valhalla/issues/2698)
   * FIXED: Weights were sometimes negative due to incorrect updates to elapsed_cost [#2702](https://github.com/valhalla/valhalla/pull/2702)
   * FIXED: Fix bidirectional route failures at deadends [#2705](https://github.com/valhalla/valhalla/pull/2705)
   * FIXED: Updated logic to call out a non-obvious turn [#2708](https://github.com/valhalla/valhalla/pull/2708)
   * FIXED: valhalla_build_statistics multithreaded mode fixed [#2707](https://github.com/valhalla/valhalla/pull/2707)
   * FIXED: If infer_internal_intersections is true then allow internals that are also ramps or TCs. Without this we produce an extra continue manuever.  [#2710](https://github.com/valhalla/valhalla/pull/2710)
   * FIXED: We were routing down roads that should be destination only. Now we mark roads with motor_vehicle=destination and motor_vehicle=customers or access=destination and access=customers as destination only. [#2722](https://github.com/valhalla/valhalla/pull/2722)
   * FIXED: Replace all Python2 print statements with Python3 syntax [#2716](https://github.com/valhalla/valhalla/issues/2716)
   * FIXED: Some HGT files not found [#2723](https://github.com/valhalla/valhalla/issues/2723)
   * FIXED: Fix PencilPointUturn detection by removing short-edge check and updating angle threshold [#2725](https://github.com/valhalla/valhalla/issues/2725)
   * FIXED: Fix invalid continue/bear maneuvers [#2729](https://github.com/valhalla/valhalla/issues/2729)
   * FIXED: Fixes an issue that lead to double turns within a very short distance, when instead, it should be a u-turn. We now collapse double L turns or double R turns in short non-internal intersections to u-turns. [#2740](https://github.com/valhalla/valhalla/pull/2740)
   * FIXED: fixes an issue that lead to adding an extra maneuver. We now combine a current maneuver short length non-internal edges (left or right) with the next maneuver that is a kRampStraight. [#2741](https://github.com/valhalla/valhalla/pull/2741)
   * FIXED: Reduce verbose instructions by collapsing small end ramp forks [#2762](https://github.com/valhalla/valhalla/issues/2762)
   * FIXED: Remove redundant return statements [#2776](https://github.com/valhalla/valhalla/pull/2776)
   * FIXED: Added unit test for BuildAdminFromPBF() to test GEOS 3.9 update. [#2787](https://github.com/valhalla/valhalla/pull/2787)
   * FIXED: Add support for geos-3.9 c++ api [#2739](https://github.com/valhalla/valhalla/issues/2739)
   * FIXED: Fix check for live speed validness [#2797](https://github.com/valhalla/valhalla/pull/2797)

* **Enhancement**
   * ADDED: Matrix of Bike Share [#2590](https://github.com/valhalla/valhalla/pull/2590)
   * ADDED: Add ability to provide custom implementation for candidate collection in CandidateQuery. [#2328](https://github.com/valhalla/valhalla/pull/2328)
   * ADDED: Cancellation of tile downloading. [#2319](https://github.com/valhalla/valhalla/pull/2319)
   * ADDED: Return the coordinates of the nodes isochrone input locations snapped to [#2111](https://github.com/valhalla/valhalla/pull/2111)
   * ADDED: Allows more complicated routes in timedependent a-star before timing out [#2068](https://github.com/valhalla/valhalla/pull/2068)
   * ADDED: Guide signs and junction names [#2096](https://github.com/valhalla/valhalla/pull/2096)
   * ADDED: Added a bool to the config indicating whether to use commercially set attributes.  Added logic to not call IsIntersectionInternal if this is a commercial data set.  [#2132](https://github.com/valhalla/valhalla/pull/2132)
   * ADDED: Removed commerical data set bool to the config and added more knobs for data.  Added infer_internal_intersections, infer_turn_channels, apply_country_overrides, and use_admin_db.  [#2173](https://github.com/valhalla/valhalla/pull/2173)
   * ADDED: Allow using googletest in unit tests and convert all tests to it (old test.cc is completely removed). [#2128](https://github.com/valhalla/valhalla/pull/2128)
   * ADDED: Add guidance view capability. [#2209](https://github.com/valhalla/valhalla/pull/2209)
   * ADDED: Collect turn cost information as path is formed so that it can be seralized out for trace attributes or osrm flavored intersections. Also add shape_index to osrm intersections. [#2207](https://github.com/valhalla/valhalla/pull/2207)
   * ADDED: Added alley factor to autocost.  Factor is defaulted at 1.0f or do not avoid alleys. [#2246](https://github.com/valhalla/valhalla/pull/2246)
   * ADDED: Support unlimited speed limits where maxspeed=none. [#2251](https://github.com/valhalla/valhalla/pull/2251)
   * ADDED: Implement improved Reachability check using base class Dijkstra. [#2243](https://github.com/valhalla/valhalla/pull/2243)
   * ADDED: Gurka integration test framework with ascii-art maps [#2244](https://github.com/valhalla/valhalla/pull/2244)
   * ADDED: Add to the stop impact when transitioning from higher to lower class road and we are not on a turn channel or ramp. Also, penalize lefts when driving on the right and vice versa. [#2282](https://github.com/valhalla/valhalla/pull/2282)
   * ADDED: Added reclassify_links, use_direction_on_ways, and allow_alt_name as config options.  If `use_direction_on_ways = true` then use `direction` and `int_direction` on the way to update the directional for the `ref` and `int_ref`.  Also, copy int_efs to the refs. [#2285](https://github.com/valhalla/valhalla/pull/2285)
   * ADDED: Add support for live traffic. [#2268](https://github.com/valhalla/valhalla/pull/2268)
   * ADDED: Implement per-location search filters for functional road class and forms of way. [#2289](https://github.com/valhalla/valhalla/pull/2289)
   * ADDED: Approach, multi-cue, and length updates [#2313](https://github.com/valhalla/valhalla/pull/2313)
   * ADDED: Speed up timezone differencing calculation if cache is provided. [#2316](https://github.com/valhalla/valhalla/pull/2316)
   * ADDED: Added rapidjson/schema.h to baldr/rapidjson_util.h to make it available for use within valhalla. [#2330](https://github.com/valhalla/valhalla/issues/2330)
   * ADDED: Support decimal precision for height values in elevation service. Also support polyline5 for encoded polylines input and output to elevation service. [#2324](https://github.com/valhalla/valhalla/pull/2324)
   * ADDED: Use both imminent and distant verbal multi-cue phrases. [#2353](https://github.com/valhalla/valhalla/pull/2353)
   * ADDED: Split parsing stage into 3 separate stages. [#2339](https://github.com/valhalla/valhalla/pull/2339)
   * CHANGED: Speed up graph enhancing by avoiding continuous unordered_set rebuilding [#2349](https://github.com/valhalla/valhalla/pull/2349)
   * CHANGED: Skip calling out to Lua for nodes/ways/relations with not tags - speeds up parsing. [#2351](https://github.com/valhalla/valhalla/pull/2351)
   * CHANGED: Switch to LuaJIT for lua scripting - speeds up file parsing [#2352](https://github.com/valhalla/valhalla/pull/2352)
   * ADDED: Ability to create OpenLR records from raw data. [#2356](https://github.com/valhalla/valhalla/pull/2356)
   * ADDED: Revamp length phrases [#2359](https://github.com/valhalla/valhalla/pull/2359)
   * CHANGED: Do not allocate memory in skadi if we don't need it. [#2373](https://github.com/valhalla/valhalla/pull/2373)
   * CHANGED: Map matching: throw error (443/NoSegment) when no candidate edges are available. [#2370](https://github.com/valhalla/valhalla/pull/2370/)
   * ADDED: Add sk-SK.json (slovak) localization file. [#2376](https://github.com/valhalla/valhalla/pull/2376)
   * ADDED: Extend roundabout phrases. [#2378](https://github.com/valhalla/valhalla/pull/2378)
   * ADDED: More roundabout phrase tests. [#2382](https://github.com/valhalla/valhalla/pull/2382)
   * ADDED: Update the turn and continue phrases to include junction names and guide signs. [#2386](https://github.com/valhalla/valhalla/pull/2386)
   * ADDED: Add the remaining guide sign toward phrases [#2389](https://github.com/valhalla/valhalla/pull/2389)
   * ADDED: The ability to allow immediate uturns at trace points in a map matching request [#2380](https://github.com/valhalla/valhalla/pull/2380)
   * ADDED: Add utility functions to Signs. [#2390](https://github.com/valhalla/valhalla/pull/2390)
   * ADDED: Unified time tracking for all algorithms that support time-based graph expansion. [#2278](https://github.com/valhalla/valhalla/pull/2278)
   * ADDED: Add rail_ferry use and costing. [#2408](https://github.com/valhalla/valhalla/pull/2408)
   * ADDED: `street_side_max_distance`, `display_lat` and `display_lon` to `locations` in input for better control of routing side of street [#1769](https://github.com/valhalla/valhalla/pull/1769)
   * ADDED: Add addtional exit phrases. [#2421](https://github.com/valhalla/valhalla/pull/2421)
   * ADDED: Add Japanese locale, update German. [#2432](https://github.com/valhalla/valhalla/pull/2432)
   * ADDED: Gurka expect_route refactor [#2435](https://github.com/valhalla/valhalla/pull/2435)
   * ADDED: Add option to suppress roundabout exits [#2437](https://github.com/valhalla/valhalla/pull/2437)
   * ADDED: Add Greek locale. [#2438](https://github.com/valhalla/valhalla/pull/2438)
   * ADDED (back): Support for 64bit wide way ids in the edgeinfo structure with no impact to size for data sources with ids 32bits wide. [#2422](https://github.com/valhalla/valhalla/pull/2422)
   * ADDED: Support for 64bit osm node ids in parsing stage of tile building [#2422](https://github.com/valhalla/valhalla/pull/2422)
   * CHANGED: Point2/PointLL are now templated to allow for higher precision coordinate math when desired [#2429](https://github.com/valhalla/valhalla/pull/2429)
   * ADDED: Optional OpenLR Encoded Path Edges in API Response [#2424](https://github.com/valhalla/valhalla/pull/2424)
   * ADDED: Add explicit include for sstream to be compatible with msvc_x64 toolset. [#2449](https://github.com/valhalla/valhalla/pull/2449)
   * ADDED: Properly split returned path if traffic conditions change partway along edges [#2451](https://github.com/valhalla/valhalla/pull/2451/files)
   * ADDED: Add Dutch locale. [#2464](https://github.com/valhalla/valhalla/pull/2464)
   * ADDED: Check with address sanititizer in CI. Add support for undefined behavior sanitizer. [#2487](https://github.com/valhalla/valhalla/pull/2487)
   * ADDED: Ability to recost a path and increased cost/time details along the trippath and json output [#2425](https://github.com/valhalla/valhalla/pull/2425)
   * ADDED: Add the ability to do bikeshare based (ped/bike) multimodal routing [#2031](https://github.com/valhalla/valhalla/pull/2031)
   * ADDED: Route through restrictions enabled by introducing a costing option. [#2469](https://github.com/valhalla/valhalla/pull/2469)
   * ADDED: Migrated to Ubuntu 20.04 base-image [#2508](https://github.com/valhalla/valhalla/pull/2508)
   * CHANGED: Speed up parseways stage by avoiding multiple string comparisons [#2518](https://github.com/valhalla/valhalla/pull/2518)
   * CHANGED: Speed up enhance stage by avoiding GraphTileBuilder copying [#2468](https://github.com/valhalla/valhalla/pull/2468)
   * ADDED: Costing options now includes shortest flag which favors shortest path routes [#2555](https://github.com/valhalla/valhalla/pull/2555)
   * ADDED: Incidents in intersections [#2547](https://github.com/valhalla/valhalla/pull/2547)
   * CHANGED: Refactor mapmatching configuration to use a struct (instead of `boost::property_tree::ptree`). [#2485](https://github.com/valhalla/valhalla/pull/2485)
   * ADDED: Save exit maneuver's begin heading when combining enter & exit roundabout maneuvers. [#2554](https://github.com/valhalla/valhalla/pull/2554)
   * ADDED: Added new urban flag that can be set if edge is within city boundaries to data processing; new use_urban_tag config option; added to osrm response within intersections. [#2522](https://github.com/valhalla/valhalla/pull/2522)
   * ADDED: Parses OpenLr of type PointAlongLine [#2565](https://github.com/valhalla/valhalla/pull/2565)
   * ADDED: Use edge.is_urban is set for serializing is_urban. [#2568](https://github.com/valhalla/valhalla/pull/2568)
   * ADDED: Added new rest/service area uses on the edge. [#2533](https://github.com/valhalla/valhalla/pull/2533)
   * ADDED: Dependency cache for Azure [#2567](https://github.com/valhalla/valhalla/pull/2567)
   * ADDED: Added flexibility to remove the use of the admindb and to use the country and state iso from the tiles; [#2579](https://github.com/valhalla/valhalla/pull/2579)
   * ADDED: Added toll gates and collection points (gantry) to the node;  [#2532](https://github.com/valhalla/valhalla/pull/2532)
   * ADDED: Added osrm serialization for rest/service areas and admins. [#2594](https://github.com/valhalla/valhalla/pull/2594)
   * CHANGED: Improved Russian localization; [#2593](https://github.com/valhalla/valhalla/pull/2593)
   * ADDED: Support restricted class in intersection annotations [#2589](https://github.com/valhalla/valhalla/pull/2589)
   * ADDED: Added trail type trace [#2606](https://github.com/valhalla/valhalla/pull/2606)
   * ADDED: Added tunnel names to the edges as a tagged name.  [#2608](https://github.com/valhalla/valhalla/pull/2608)
   * CHANGED: Moved incidents to the trip leg and cut the shape of the leg at that location [#2610](https://github.com/valhalla/valhalla/pull/2610)
   * ADDED: Costing option to ignore_closures when routing with current flow [#2615](https://github.com/valhalla/valhalla/pull/2615)
   * ADDED: Cross-compilation ability with MinGW64 [#2619](https://github.com/valhalla/valhalla/pull/2619)
   * ADDED: Defines the incident tile schema and incident metadata [#2620](https://github.com/valhalla/valhalla/pull/2620)
   * ADDED: Moves incident serializer logic into a generic serializer [#2621](https://github.com/valhalla/valhalla/pull/2621)
   * ADDED: Incident loading singleton for continually refreshing incident tiles[#2573](https://github.com/valhalla/valhalla/pull/2573)
   * ADDED: One shot mode to valhalla_service so you can run a single request of any type without starting a server [#2624](https://github.com/valhalla/valhalla/pull/2624)
   * ADDED: Adds text instructions to OSRM output [#2625](https://github.com/valhalla/valhalla/pull/2625)
   * ADDED: Adds support for alternate routes [#2626](https://github.com/valhalla/valhalla/pull/2626)
   * CHANGED: Switch Python bindings generator from boost.python to header-only pybind11[#2644](https://github.com/valhalla/valhalla/pull/2644)
   * ADDED: Add support of input file for one-shot mode of valhalla_service [#2648](https://github.com/valhalla/valhalla/pull/2648)
   * ADDED: Linear reference support to locate api [#2645](https://github.com/valhalla/valhalla/pull/2645)
   * ADDED: Implemented OSRM-like turn duration calculation for car. Uses it now in auto costing. [#2651](https://github.com/valhalla/valhalla/pull/2651)
   * ADDED: Enhanced turn lane information in guidance [#2653](https://github.com/valhalla/valhalla/pull/2653)
   * ADDED: `top_speed` option for all motorized vehicles [#2667](https://github.com/valhalla/valhalla/issues/2667)
   * CHANGED: Move turn_lane_direction helper to odin/util [#2675](https://github.com/valhalla/valhalla/pull/2675)
   * ADDED: Add annotations to osrm response including speed limits, unit and sign conventions [#2668](https://github.com/valhalla/valhalla/pull/2668)
   * ADDED: Added functions for predicted speeds encoding-decoding [#2674](https://github.com/valhalla/valhalla/pull/2674)
   * ADDED: Time invariant routing via the bidirectional algorithm. This has the effect that when time dependent routes (arrive_by and depart_at) fall back to bidirectional due to length restrictions they will actually use the correct time of day for one of the search directions [#2660](https://github.com/valhalla/valhalla/pull/2660)
   * ADDED: If the length of the edge is greater than kMaxEdgeLength, then consider this a catastrophic error if the should_error bool is true in the set_length function. [2678](https://github.com/valhalla/valhalla/pull/2678)
   * ADDED: Moved lat,lon coordinates structures from single to double precision. Improves geometry accuracy noticibly at zooms above 17 as well as coordinate snapping and any other geometric operations. Addes about a 2% performance pentalty for standard routes. Graph nodes now have 7 digits of precision.  [#2693](https://github.com/valhalla/valhalla/pull/2693)
   * ADDED: Added signboards to guidance views.  [#2687](https://github.com/valhalla/valhalla/pull/2687)
   * ADDED: Regular speed on shortcut edges is calculated with turn durations taken into account. Truck, motorcycle and motorscooter profiles use OSRM-like turn duration. [#2662](https://github.com/valhalla/valhalla/pull/2662)
   * CHANGED: Remove astar algorithm and replace its use with timedep_forward as its redundant [#2706](https://github.com/valhalla/valhalla/pull/2706)
   * ADDED: Recover and recost all shortcuts in final path for bidirectional astar algorithm [#2711](https://github.com/valhalla/valhalla/pull/2711)
   * ADDED: An option for shortcut recovery to be cached at start up to reduce the time it takes to do so on the fly [#2714](https://github.com/valhalla/valhalla/pull/2714)
   * ADDED: If width <= 1.9 then no access for auto, truck, bus, taxi, emergency and hov. [#2713](https://github.com/valhalla/valhalla/pull/2713)
   * ADDED: Centroid/Converge/Rendezvous/Meet API which allows input locations to find a least cost convergence point from all locations [#2734](https://github.com/valhalla/valhalla/pull/2734)
   * ADDED: Added support to process the sump_buster tag.  Also, fixed a few small access bugs for nodes. [#2731](https://github.com/valhalla/valhalla/pull/2731)
   * ADDED: Log message if failed to create tiles directory. [#2738](https://github.com/valhalla/valhalla/pull/2738)
   * CHANGED: Tile memory is only owned by the GraphTile rather than shared amongst copies of the graph tile (in GraphReader and TileCaches). [#2340](https://github.com/valhalla/valhalla/pull/2340)
   * ADDED: Add Estonian locale. [#2748](https://github.com/valhalla/valhalla/pull/2748)
   * CHANGED: Handle GraphTile objects as smart pointers [#2703](https://github.com/valhalla/valhalla/pull/2703)
   * CHANGED: Improve stability with no RTTI build [#2759](https://github.com/valhalla/valhalla/pull/2759) and [#2760](https://github.com/valhalla/valhalla/pull/2760)
   * CHANGED: Change generic service roads to a new Use=kServiceRoad. This is for highway=service without other service= tags (such as driveway, alley, parking aisle) [#2419](https://github.com/valhalla/valhalla/pull/2419)
   * ADDED: Isochrones support isodistance lines as well [#2699](https://github.com/valhalla/valhalla/pull/2699)
   * ADDED: Add support for ignoring live traffic closures for waypoints [#2685](https://github.com/valhalla/valhalla/pull/2685)
   * ADDED: Add use_distance to auto cost to allow choosing between two primary cost components, time or distance [#2771](https://github.com/valhalla/valhalla/pull/2771)
   * CHANGED: nit: Enables compiler warnings in part of loki module [#2767](https://github.com/valhalla/valhalla/pull/2767)
   * CHANGED: Reducing the number of uturns by increasing the cost to for them to 9.5f. Note: Did not increase the cost for motorcycles or motorscooters. [#2770](https://github.com/valhalla/valhalla/pull/2770)
   * ADDED: Add option to use thread-safe GraphTile's reference counter. [#2772](https://github.com/valhalla/valhalla/pull/2772)
   * CHANGED: nit: Enables compiler warnings in part of thor module [#2768](https://github.com/valhalla/valhalla/pull/2768)
   * ADDED: Add costing option `use_tracks` to avoid or favor tracks in route. [#2769](https://github.com/valhalla/valhalla/pull/2769)
   * CHANGED: chore: Updates libosmium [#2786](https://github.com/valhalla/valhalla/pull/2786)
   * CHANGED: Optimize double bucket queue to reduce memory reallocations. [#2719](https://github.com/valhalla/valhalla/pull/2719)
   * CHANGED: Collapse merge maneuvers [#2773](https://github.com/valhalla/valhalla/pull/2773)
   * CHANGED: Add shortcuts to the tiles' bins so we can find them when doing spatial lookups. [#2744](https://github.com/valhalla/valhalla/pull/2744)

## Release Date: 2019-11-21 Valhalla 3.0.9
* **Bug Fix**
   * FIXED: Changed reachability computation to consider both directions of travel wrt candidate edges [#1965](https://github.com/valhalla/valhalla/pull/1965)
   * FIXED: toss ways where access=private and highway=service and service != driveway. [#1960](https://github.com/valhalla/valhalla/pull/1960)
   * FIXED: Fix search_cutoff check in loki correlate_node. [#2023](https://github.com/valhalla/valhalla/pull/2023)
   * FIXED: Computes notion of a deadend at runtime in bidirectional a-star which fixes no-route with a complicated u-turn. [#1982](https://github.com/valhalla/valhalla/issues/1982)
   * FIXED: Fix a bug with heading filter at nodes. [#2058](https://github.com/valhalla/valhalla/pull/2058)
   * FIXED: Bug in map matching continuity checking such that continuity must only be in the forward direction. [#2029](https://github.com/valhalla/valhalla/pull/2029)
   * FIXED: Allow setting the time for map matching paths such that the time is used for speed lookup. [#2030](https://github.com/valhalla/valhalla/pull/2030)
   * FIXED: Don't use density factor for transition cost when user specified flag disables flow speeds. [#2048](https://github.com/valhalla/valhalla/pull/2048)
   * FIXED: Map matching trace_route output now allows for discontinuities in the match though multi match is not supported in valhalla route output. [#2049](https://github.com/valhalla/valhalla/pull/2049)
   * FIXED: Allows routes with no time specified to use time conditional edges and restrictions with a flag denoting as much [#2055](https://github.com/valhalla/valhalla/pull/2055)
   * FIXED: Fixed a bug with 'current' time type map matches. [#2060](https://github.com/valhalla/valhalla/pull/2060)
   * FIXED: Fixed a bug with time dependent expansion in which the expansion distance heuristic was not being used. [#2064](https://github.com/valhalla/valhalla/pull/2064)

* **Enhancement**
   * ADDED: Establish pinpoint test pattern [#1969](https://github.com/valhalla/valhalla/pull/1969)
   * ADDED: Suppress relative direction in ramp/exit instructions if it matches driving side of street [#1990](https://github.com/valhalla/valhalla/pull/1990)
   * ADDED: Added relative direction to the merge maneuver [#1989](https://github.com/valhalla/valhalla/pull/1989)
   * ADDED: Refactor costing to better handle multiple speed datasources [#2026](https://github.com/valhalla/valhalla/pull/2026)
   * ADDED: Better usability of curl for fetching tiles on the fly [#2026](https://github.com/valhalla/valhalla/pull/2026)
   * ADDED: LRU cache scheme for tile storage [#2026](https://github.com/valhalla/valhalla/pull/2026)
   * ADDED: GraphTile size check [#2026](https://github.com/valhalla/valhalla/pull/2026)
   * ADDED: Pick more sane values for highway and toll avoidance [#2026](https://github.com/valhalla/valhalla/pull/2026)
   * ADDED: Refactor adding predicted speed info to speed up process [#2026](https://github.com/valhalla/valhalla/pull/2026)
   * ADDED: Allow selecting speed data sources at request time [#2026](https://github.com/valhalla/valhalla/pull/2026)
   * ADDED: Allow disabling certain neighbors in connectivity map [#2026](https://github.com/valhalla/valhalla/pull/2026)
   * ADDED: Allows routes with time-restricted edges if no time specified and notes restriction in response [#1992](https://github.com/valhalla/valhalla/issues/1992)
   * ADDED: Runtime deadend detection to timedependent a-star. [#2059](https://github.com/valhalla/valhalla/pull/2059)

## Release Date: 2019-09-06 Valhalla 3.0.8
* **Bug Fix**
   * FIXED: Added logic to detect if user is to merge to the left or right [#1892](https://github.com/valhalla/valhalla/pull/1892)
   * FIXED: Overriding the destination_only flag when reclassifying ferries; Also penalizing ferries with a 5 min. penalty in the cost to allow us to avoid destination_only the majority of the time except when it is necessary. [#1895](https://github.com/valhalla/valhalla/pull/1905)
   * FIXED: Suppress forks at motorway junctions and intersecting service roads [#1909](https://github.com/valhalla/valhalla/pull/1909)
   * FIXED: Enhanced fork assignment logic [#1912](https://github.com/valhalla/valhalla/pull/1912)
   * FIXED: Added logic to fall back to return country poly if no state and updated lua for Metro Manila and Ireland [#1910](https://github.com/valhalla/valhalla/pull/1910)
   * FIXED: Added missing motorway fork instruction [#1914](https://github.com/valhalla/valhalla/pull/1914)
   * FIXED: Use begin street name for osrm compat mode [#1916](https://github.com/valhalla/valhalla/pull/1916)
   * FIXED: Added logic to fix missing highway cardinal directions in the US [#1917](https://github.com/valhalla/valhalla/pull/1917)
   * FIXED: Handle forward traversable significant road class intersecting edges [#1928](https://github.com/valhalla/valhalla/pull/1928)
   * FIXED: Fixed bug with shape trimming that impacted Uturns at Via locations. [#1935](https://github.com/valhalla/valhalla/pull/1935)
   * FIXED: Dive bomb updates.  Updated default speeds for urban areas based on roadclass for the enhancer.  Also, updated default speeds based on roadclass in lua.  Fixed an issue where we were subtracting 1 from uint32_t when 0 for stop impact.  Updated reclassify link logic to allow residential roads to be added to the tree, but we only downgrade the links to tertiary.  Updated TransitionCost functions to add 1.5 to the turncost when transitioning from a ramp to a non ramp and vice versa.  Also, added 0.5f to the turncost if the edge is a roundabout. [#1931](https://github.com/valhalla/valhalla/pull/1931)

* **Enhancement**
   * ADDED: Caching url fetched tiles to disk [#1887](https://github.com/valhalla/valhalla/pull/1887)
   * ADDED: filesystem::remove_all [#1887](https://github.com/valhalla/valhalla/pull/1887)
   * ADDED: Minimum enclosing bounding box tool [#1887](https://github.com/valhalla/valhalla/pull/1887)
   * ADDED: Use constrained flow speeds in bidirectional_astar.cc [#1907](https://github.com/valhalla/valhalla/pull/1907)
   * ADDED: Bike Share Stations are now in the graph which should set us up to do multimodal walk/bike scenarios [#1852](https://github.com/valhalla/valhalla/pull/1852)

## Release Date: 2019-7-18 Valhalla 3.0.7
* **Bug Fix**
   * FIXED: Fix pedestrian fork [#1886](https://github.com/valhalla/valhalla/pull/1886)

## Release Date: 2019-7-15 Valhalla 3.0.6
* **Bug Fix**
   * FIXED: Admin name changes. [#1853](https://github.com/valhalla/valhalla/pull/1853) Ref: [#1854](https://github.com/valhalla/valhalla/issues/1854)
   * FIXED: valhalla_add_predicted_traffic was overcommitted while gathering stats. Added a clear. [#1857](https://github.com/valhalla/valhalla/pull/1857)
   * FIXED: regression in map matching when moving to valhalla v3.0.0 [#1863](https://github.com/valhalla/valhalla/pull/1863)
   * FIXED: last step shape in osrm serializer should be 2 of the same point [#1867](https://github.com/valhalla/valhalla/pull/1867)
   * FIXED: Shape trimming at the beginning and ending of the route to not be degenerate [#1876](https://github.com/valhalla/valhalla/pull/1876)
   * FIXED: Duplicate waypoints in osrm serializer [#1880](https://github.com/valhalla/valhalla/pull/1880)
   * FIXED: Updates for heading precision [#1881](https://github.com/valhalla/valhalla/pull/1881)
   * FIXED: Map matching allowed untraversable edges at start of route [#1884](https://github.com/valhalla/valhalla/pull/1884)

* **Enhancement**
   * ADDED: Use the same protobuf object the entire way through the request process [#1837](https://github.com/valhalla/valhalla/pull/1837)
   * ADDED: Enhanced turn lane processing [#1859](https://github.com/valhalla/valhalla/pull/1859)
   * ADDED: Add global_synchronized_cache in valhalla_build_config [#1851](https://github.com/valhalla/valhalla/pull/1851)

## Release Date: 2019-06-04 Valhalla 3.0.5
* **Bug Fix**
   * FIXED: Protect against unnamed rotaries and routes that end in roundabouts not turning off rotary logic [#1840](https://github.com/valhalla/valhalla/pull/1840)

* **Enhancement**
   * ADDED: Add turn lane info at maneuver point [#1830](https://github.com/valhalla/valhalla/pull/1830)

## Release Date: 2019-05-31 Valhalla 3.0.4
* **Bug Fix**
   * FIXED: Improved logic to decide between bear vs. continue [#1798](https://github.com/valhalla/valhalla/pull/1798)
   * FIXED: Bicycle costing allows use of roads with all surface values, but with a penalty based on bicycle type. However, the edge filter totally disallows bad surfaces for some bicycle types, creating situations where reroutes fail if a rider uses a road with a poor surface. [#1800](https://github.com/valhalla/valhalla/pull/1800)
   * FIXED: Moved complex restrictions building to before validate. [#1805](https://github.com/valhalla/valhalla/pull/1805)
   * FIXED: Fix bicycle edge filter whan avoid_bad_surfaces = 1.0 [#1806](https://github.com/valhalla/valhalla/pull/1806)
   * FIXED: Replace the EnhancedTripPath class inheritance with aggregation [#1807](https://github.com/valhalla/valhalla/pull/1807)
   * FIXED: Replace the old timezone shape zip file every time valhalla_build_timezones is ran [#1817](https://github.com/valhalla/valhalla/pull/1817)
   * FIXED: Don't use island snapped edge candidates (from disconnected components or low reach edges) when we rejected other high reachability edges that were closer [#1835](https://github.com/valhalla/valhalla/pull/1835)

## Release Date: 2019-05-08 Valhalla 3.0.3
* **Bug Fix**
   * FIXED: Fixed a rare loop condition in route matcher (edge walking to match a trace).
   * FIXED: Fixed VACUUM ANALYZE syntax issue.  [#1704](https://github.com/valhalla/valhalla/pull/1704)
   * FIXED: Fixed the osrm maneuver type when a maneuver has the to_stay_on attribute set.  [#1714](https://github.com/valhalla/valhalla/pull/1714)
   * FIXED: Fixed osrm compatibility mode attributes.  [#1716](https://github.com/valhalla/valhalla/pull/1716)
   * FIXED: Fixed rotary/roundabout issues in Valhalla OSRM compatibility.  [#1727](https://github.com/valhalla/valhalla/pull/1727)
   * FIXED: Fixed the destinations assignment for exit names in OSRM compatibility mode. [#1732](https://github.com/valhalla/valhalla/pull/1732)
   * FIXED: Enhance merge maneuver type assignment. [#1735](https://github.com/valhalla/valhalla/pull/1735)
   * FIXED: Fixed fork assignments and on ramps for OSRM compatibility mode. [#1738](https://github.com/valhalla/valhalla/pull/1738)
   * FIXED: Fixed cardinal direction on reference names when forward/backward tag is present on relations. Fixes singly digitized roads with opposing directional modifiers. [#1741](https://github.com/valhalla/valhalla/pull/1741)
   * FIXED: Fixed fork assignment and narrative logic when a highway ends and splits into multiple ramps. [#1742](https://github.com/valhalla/valhalla/pull/1742)
   * FIXED: Do not use any avoid edges as origin or destination of a route, matrix, or isochrone. [#1745](https://github.com/valhalla/valhalla/pull/1745)
   * FIXED: Add leg summary and remove unused hint attribute for OSRM compatibility mode. [#1753](https://github.com/valhalla/valhalla/pull/1753)
   * FIXED: Improvements for pedestrian forks, pedestrian roundabouts, and continue maneuvers. [#1768](https://github.com/valhalla/valhalla/pull/1768)
   * FIXED: Added simplified overview for OSRM response and added use_toll logic back to truck costing. [#1765](https://github.com/valhalla/valhalla/pull/1765)
   * FIXED: temp fix for location distance bug [#1774](https://github.com/valhalla/valhalla/pull/1774)
   * FIXED: Fix pedestrian routes using walkway_factor [#1780](https://github.com/valhalla/valhalla/pull/1780)
   * FIXED: Update the begin and end heading of short edges based on use [#1783](https://github.com/valhalla/valhalla/pull/1783)
   * FIXED: GraphReader::AreEdgesConnected update.  If transition count == 0 return false and do not call transition function. [#1786](https://github.com/valhalla/valhalla/pull/1786)
   * FIXED: Only edge candidates that were used in the path are send to serializer: [1788](https://github.com/valhalla/valhalla/pull/1788)
   * FIXED: Added logic to prevent the removal of a destination maneuver when ending on an internal edge [#1792](https://github.com/valhalla/valhalla/pull/1792)
   * FIXED: Fixed instructions when starting on an internal edge [#1796](https://github.com/valhalla/valhalla/pull/1796)

* **Enhancement**
   * Add the ability to run valhalla_build_tiles in stages. Specify the begin_stage and end_stage as command line options. Also cleans up temporary files as the last stage in the pipeline.
   * Add `remove` to `filesystem` namespace. [#1752](https://github.com/valhalla/valhalla/pull/1752)
   * Add TaxiCost into auto costing options.
   * Add `preferred_side` to allow per-location filtering of edges based on the side of the road the location is on and the driving side for that locale.
   * Slightly decreased the internal side-walk factor to .90f to favor roads with attached sidewalks. This impacts roads that have added sidewalk:left, sidewalk:right or sidewalk:both OSM tags (these become attributes on each directedEdge). The user can then avoid/penalize dedicated sidewalks and walkways, when they increase the walkway_factor. Since we slightly decreased the sidewalk_factor internally and only favor sidewalks if use is tagged as sidewalk_left or sidewalk_right, we should tend to route on roads with attached sidewalks rather than separate/dedicated sidewalks, allowing for more road names to be called out since these are labeled more.
   * Add `via` and `break_through` location types [#1737](https://github.com/valhalla/valhalla/pull/1737)
   * Add `street_side_tolerance` and `search_cutoff` to input `location` [#1777](https://github.com/valhalla/valhalla/pull/1777)
   * Return the Valhalla error `Path distance exceeds the max distance limit` for OSRM responses when the route is greater than the service limits. [#1781](https://github.com/valhalla/valhalla/pull/1781)

## Release Date: 2019-01-14 Valhalla 3.0.2
* **Bug Fix**
   * FIXED: Transit update - fix dow and exception when after midnight trips are normalized [#1682](https://github.com/valhalla/valhalla/pull/1682)
   * FIXED: valhalla_convert_transit segfault - GraphTileBuilder has null GraphTileHeader [#1683](https://github.com/valhalla/valhalla/issues/1683)
   * FIXED: Fix crash for trace_route with osrm serialization. Was passing shape rather than locations to the waypoint method.
   * FIXED: Properly set driving_side based on data set in TripPath.
   * FIXED: A bad bicycle route exposed an issue with bidirectional A* when the origin and destination edges are connected. Use A* in these cases to avoid requiring a high cost threshold in BD A*.
   * FIXED: x86 and x64 data compatibility was fixed as the structures weren't aligned.
   * FIXED: x86 tests were failing due mostly to floating point issues and the aforementioned structure misalignment.
* **Enhancement**
   * Add a durations list (delta time between each pair of trace points), a begin_time and a use_timestamp flag to trace_route requests. This allows using the input trace timestamps or durations plus the begin_time to compute elapsed time at each edge in the matched path (rather than using costing methods).
   * Add support for polyline5 encoding for OSRM formatted output.
* **Note**
   * Isochrones and openlr are both noted as not working with release builds for x86 (32bit) platforms. We'll look at getting this fixed in a future release

## Release Date: 2018-11-21 Valhalla 3.0.1
* **Bug Fix**
   * FIXED: Fixed a rare, but serious bug with bicycle costing. ferry_factor_ in bicycle costing shadowed the data member in the base dynamic cost class, leading to an unitialized variable. Occasionally, this would lead to negative costs which caused failures. [#1663](https://github.com/valhalla/valhalla/pull/1663)
   * FIXED: Fixed use of units in OSRM compatibility mode. [#1662](https://github.com/valhalla/valhalla/pull/1662)

## Release Date: 2018-11-21 Valhalla 3.0.0
* **NOTE**
   * This release changes the Valhalla graph tile formats to make the tile data more efficient and flexible. Tile data is incompatible with Valhalla 2.x builds, and code for 3.x is incompatible with data built for Valahalla 2.x versions. Valhalla tile sizes are slightly smaller (for datasets using elevation information the size savings is over 10%). In addition, there is increased flexibility for creating different variants of tiles to support different applications (e.g. bicycle only, or driving only).
* **Enhancement**
   * Remove the use of DirectedEdge for transitions between nodes on different hierarchy levels. A new structure, NodeTransition, is now used to transition to nodes on different hierarchy level. This saves space since only the end node GraphId is needed for the transitions (and DirectedEdge is a large data structure).
   * Change the NodeInfo lat,lon to use an offset from the tile base lat,lon. This potentially allows higher precision than using float, but more importantly saves space and allows support for NodeTransitions as well as spare for future growth.
   * Remove the EdgeElevation structure and max grade information into DirectedEdge and mean elevation into EdgeInfo. This saves space.
   * Reduce wayid to 32 bits. This allows sufficient growth when using OpenStreetMap data and frees space in EdgeInfo (allows moving speed limit and mean elevation from other structures).
   * Move name consistency from NodeInfo to DirectedEdge. This allows a more efficient lookup of name consistency.
   * Update all path algorithms to use NodeTransition logic rather than special DirectedEdge transition types. This simplifies PathAlgorithms slightly and removes some conditional logic.
   * Add an optional GraphFilter stage to tile building pipeline. This allows removal of edges and nodes based on access. This allows bicycle only, pedestrian only, or driving only datasets (or combinations) to be created - allowing smaller datasets for special purpose applications.
* **Deprecate**
   * Valhalla 3.0 removes support for OSMLR.

## Release Date: 2018-11-20 Valhalla 2.7.2
* **Enhancement**
   * UPDATED: Added a configuration variable for max_timedep_distance. This is used in selecting the path algorithm and provides the maximum distance between locations when choosing a time dependent path algorithm (other than multi modal). Above this distance, bidirectional A* is used with no time dependencies.
   * UPDATED: Remove transition edges from priority queue in Multimodal methods.
   * UPDATED: Fully implement street names and exit signs with ability to identify route numbers. [#1635](https://github.com/valhalla/valhalla/pull/1635)
* **Bug Fix**
   * FIXED: A timed-turned restriction should not be applied when a non-timed route is executed.  [#1615](https://github.com/valhalla/valhalla/pull/1615)
   * FIXED: Changed unordered_map to unordered_multimap for polys. Poly map can contain the same key but different multi-polygons. For example, islands for a country or timezone polygons for a country.
   * FIXED: Fixed timezone db issue where TZIDs did not exist in the Howard Hinnant date time db that is used in the date_time class for tz indexes.  Added logic to create aliases for TZIDs based on https://en.wikipedia.org/wiki/List_of_tz_database_time_zones
   * FIXED: Fixed the ramp turn modifiers for osrm compat [#1569](https://github.com/valhalla/valhalla/pull/1569)
   * FIXED: Fixed the step geometry when using the osrm compat mode [#1571](https://github.com/valhalla/valhalla/pull/1571)
   * FIXED: Fixed a data creation bug causing issues with A* routes ending on loops. [#1576](https://github.com/valhalla/valhalla/pull/1576)
   * FIXED: Fixed an issue with a bad route where destination only was present. Was due to thresholds in bidirectional A*. Changed threshold to be cost based rather than number of iterations). [#1586](https://github.com/valhalla/valhalla/pull/1586)
   * FIXED: Fixed an issue with destination only (private) roads being used in bicycle routes. Centralized some "base" transition cost logic in the base DynamicCost class. [#1587](https://github.com/valhalla/valhalla/pull/1587)
   * FIXED: Remove extraneous ramp maneuvers [#1657](https://github.com/valhalla/valhalla/pull/1657)

## Release Date: 2018-10-02 Valhalla 2.7.1
* **Enhancement**
   * UPDATED: Added date time support to forward and reverse isochrones. Add speed lookup (predicted speeds and/or free-flow or constrained flow speed) if date_time is present.
   * UPDATED: Add timezone checks to multimodal routes and isochrones (updates localtime if the path crosses into a timezone different than the start location).
* **Data Producer Update**
   * UPDATED: Removed boost date time support from transit.  Now using the Howard Hinnant date library.
* **Bug Fix**
   * FIXED: Fixed a bug with shortcuts that leads to inconsistent routes depending on whether shortcuts are taken, different origins can lead to different paths near the destination. This fix also improves performance on long routes and matrices.
   * FIXED: We were getting inconsistent results between departing at current date/time vs entering the current date/time.  This issue is due to the fact that the iso_date_time function returns the full iso date_time with the timezone offset (e.g., 2018-09-27T10:23-07:00 vs 2018-09-27T10:23). When we refactored the date_time code to use the new Howard Hinnant date library, we introduced this bug.
   * FIXED: Increased the threshold in CostMatrix to address null time and distance values occuring for truck costing with locations near the max distance.

## Release Date: 2018-09-13 Valhalla 2.7.0
* **Enhancement**
   * UPDATED: Refactor to use the pbf options instead of the ptree config [#1428](https://github.com/valhalla/valhalla/pull/1428) This completes [1357](https://github.com/valhalla/valhalla/issues/1357)
   * UPDATED: Removed the boost/date_time dependency from baldr and odin. We added the Howard Hinnant date and time library as a submodule. [#1494](https://github.com/valhalla/valhalla/pull/1494)
   * UPDATED: Fixed 'Drvie' typo [#1505](https://github.com/valhalla/valhalla/pull/1505) This completes [1504](https://github.com/valhalla/valhalla/issues/1504)
   * UPDATED: Optimizations of GetSpeed for predicted speeds [1490](https://github.com/valhalla/valhalla/issues/1490)
   * UPDATED: Isotile optimizations
   * UPDATED: Added stats to predictive traffic logging
   * UPDATED: resample_polyline - Breaks the polyline into equal length segments at a sample distance near the resolution. Break out of the loop through polyline points once we reach the specified number of samplesthen append the last
polyline point.
   * UPDATED: added android logging and uses a shared graph reader
   * UPDATED: Do not run a second pass on long pedestrian routes that include a ferry (but succeed on first pass). This is a performance fix. Long pedestrian routes with A star factor based on ferry speed end up being very inefficient.
* **Bug Fix**
   * FIXED: A* destination only
   * FIXED: Fixed through locations weren't honored [#1449](https://github.com/valhalla/valhalla/pull/1449)


## Release Date: 2018-08-02 Valhalla 3.0.0-rc.4
* **Node Bindings**
   * UPDATED: add some worker pool handling
   [#1467](https://github.com/valhalla/valhalla/pull/1467)

## Release Date: 2018-08-02 Valhalla 3.0.0-rc.3
* **Node Bindings**
   * UPDATED: replaced N-API with node-addon-api wrapper and made the actor
   functions asynchronous
   [#1457](https://github.com/valhalla/valhalla/pull/1457)

## Release Date: 2018-07-24 Valhalla 3.0.0-rc.2
* **Node Bindings**
   * FIXED: turn on the autocleanup functionality for the actor object.
   [#1439](https://github.com/valhalla/valhalla/pull/1439)

## Release Date: 2018-07-16 Valhalla 3.0.0-rc.1
* **Enhancement**
   * ADDED: exposed the rest of the actions to the node bindings and added tests. [#1415](https://github.com/valhalla/valhalla/pull/1415)

## Release Date: 2018-07-12 Valhalla 3.0.0-alpha.1
**NOTE**: There was already a small package named `valhalla` on the npm registry, only published up to version 0.0.3. The team at npm has transferred the package to us, but would like us to publish something to it ASAP to prove our stake in it. Though the bindings do not have all of the actor functionality exposed yet (just route), we are going to publish an alpha release of 3.0.0 to get something up on npm.
* **Infrastructure**:
   * ADDED: add in time dependent algorithms if the distance between locations is less than 500km.
   * ADDED: TurnLanes to indicate turning lanes at the end of a directed edge.
   * ADDED: Added PredictedSpeeds to Valhalla tiles and logic to compute speed based on predictive speed profiles.
* **Data Producer Update**
   * ADDED: is_route_num flag was added to Sign records. Set this to true if the exit sign comes from a route number/ref.
   * CHANGED: Lower speeds on driveways, drive-thru, and parking aisle. Set destination only flag for drive thru use.
   * ADDED: Initial implementation of turn lanes.
  **Bug Fix**
   * CHANGED: Fix destination only penalty for A* and time dependent cases.
   * CHANGED: Use the distance from GetOffsetForHeading, based on road classification and road use (e.g. ramp, turn channel, etc.), within tangent_angle function.
* **Map Matching**
   * FIXED: Fixed trace_route edge_walk server abort [#1365](https://github.com/valhalla/valhalla/pull/1365)
* **Enhancement**
   * ADDED: Added post process for updating free and constrained speeds in the directed edges.
   * UPDATED: Parse the json request once and store in a protocol buffer to pass along the pipeline. This completed the first portion of [1357](https://github.com/valhalla/valhalla/issues/1357)
   * UPDATED: Changed the shape_match attribute from a string to an enum. Fixes [1376](https://github.com/valhalla/valhalla/issues/1376)
   * ADDED: Node bindings for route [#1341](https://github.com/valhalla/valhalla/pull/1341)
   * UPDATED: Use a non-linear use_highways factor (to more heavily penalize highways as use_highways approaches 0).

## Release Date: 2018-07-15 Valhalla 2.6.3
* **API**:
   * FIXED: Use a non-linear use_highways factor (to more heavily penalize highways as use_highways approaches 0).
   * FIXED: Fixed the highway_factor when use_highways < 0.5.
   * ENHANCEMENT: Added logic to modulate the surface factor based on use_trails.
   * ADDED: New customer test requests for motorcycle costing.

## Release Date: 2018-06-28 Valhalla 2.6.2
* **Data Producer Update**
   * FIXED: Complex restriction sorting bug.  Check of has_dt in ComplexRestrictionBuilder::operator==.
* **API**:
   * FIXED: Fixed CostFactory convenience method that registers costing models
   * ADDED: Added use_tolls into motorcycle costing options

## Release Date: 2018-05-28 Valhalla 2.6.0
* **Infrastructure**:
   * CHANGED: Update cmake buildsystem to replace autoconf [#1272](https://github.com/valhalla/valhalla/pull/1272)
* **API**:
   * CHANGED: Move `trace_options` parsing to map matcher factory [#1260](https://github.com/valhalla/valhalla/pull/1260)
   * ADDED: New costing method for AutoDataFix [#1283](https://github.com/valhalla/valhalla/pull/1283)

## Release Date: 2018-05-21 Valhalla 2.5.0
* **Infrastructure**
   * ADDED: Add code formatting and linting.
* **API**
   * ADDED: Added new motorcycle costing, motorcycle access flag in data and use_trails option.
* **Routing**
   * ADDED: Add time dependnet forward and reverse A* methods.
   * FIXED: Increase minimum threshold for driving routes in bidirectional A* (fixes some instances of bad paths).
* **Data Producer Update**
   * CHANGED: Updates to properly handle cycleway crossings.
   * CHANGED: Conditionally include driveways that are private.
   * ADDED: Added logic to set motorcycle access.  This includes lua, country access, and user access flags for motorcycles.

## Release Date: 2018-04-11 Valhalla 2.4.9
* **Enhancement**
   * Added European Portuguese localization for Valhalla
   * Updates to EdgeStatus to improve performance. Use an unordered_map of tile Id and allocate an array for each edge in the tile. This allows using pointers to access status for sequential edges. This improves performance by 50% or so.
   * A couple of bicycle costing updates to improve route quality: avoid roads marked as part of a truck network, to remove the density penalty for transition costs.
   * When optimal matrix type is selected, now use CostMatrix for source to target pedestrian and bicycle matrix calls when both counts are above some threshold. This improves performance in general and lessens some long running requests.
*  **Data Producer Update**
   * Added logic to protect against setting a speed of 0 for ferries.

## Release Date: 2018-03-27 Valhalla 2.4.8
* **Enhancement**
   * Updates for Italian verbal translations
   * Optionally remove driveways at graph creation time
   * Optionally disable candidate edge penalty in path finding
   * OSRM compatible route, matrix and map matching response generation
   * Minimal Windows build compatibility
   * Refactoring to use PBF as the IPC mechanism for all objects
   * Improvements to internal intersection marking to reduce false positives
* **Bug Fix**
   * Cap candidate edge penalty in path finding to reduce excessive expansion
   * Fix trivial paths at deadends

## Release Date: 2018-02-08 Valhalla 2.4.7
* **Enhancement**
   * Speed up building tiles from small OSM imports by using boost directory iterator rather than going through all possible tiles and testing each if the file exists.
* **Bug Fix**
   * Protect against overflow in string to float conversion inside OSM parsing.

## Release Date: 2018-01-26 Valhalla 2.4.6
* **Enhancement**
   * Elevation library will lazy load RAW formatted sources

## Release Date: 2018-01-24 Valhalla 2.4.5
* **Enhancement**
   * Elevation packing utility can unpack lz4hc now
* **Bug Fix**
   * Fixed broken darwin builds

## Release Date: 2018-01-23 Valhalla 2.4.4
* **Enhancement**
   * Elevation service speed improvments and the ability to serve lz4hc compressed data
   * Basic support for downloading routing tiles on demand
   * Deprecated `valhalla_route_service`, now all services (including elevation) are found under `valhalla_service`

## Release Date: 2017-12-11 Valhalla 2.4.3
* **Enhancement**
   * Remove union from GraphId speeds up some platforms
   * Use SAC scale in pedestrian costing
   * Expanded python bindings to include all actions (route, matrix, isochrone, etc)
* **Bug Fix**
   * French translation typo fixes
*  **Data Producer Update**
   * Handling shapes that intersect the poles when binning
   * Handling when transit shapes are less than 2 points

## Release Date: 2017-11-09 Valhalla 2.4.1
*  **Data Producer Update**
   * Added kMopedAccess to modes for complex restrictions.  Remove the kMopedAccess when auto access is removed.  Also, add the kMopedAccess when an auto restriction is found.

## Release Date: 2017-11-08 Valhalla 2.4.0
*  **Data Producer Update**
   * Added logic to support restriction = x with a the except tag.  We apply the restriction to everything except for modes in the except tag.
   * Added logic to support railway_service and coach_service in transit.
* **Bug Fix**
  * Return proper edge_walk path for requested shape_match=walk_or_snap
  * Skip invalid stateid for Top-K requests

## Release Date: 2017-11-07 Valhalla 2.3.9
* **Enhancement**
  * Top-K map matched path generation now only returns unique paths and does so with fewer iterations
  * Navigator call outs for both imperial and metric units
  * The surface types allowed for a given bike route can now be controlled via a request parameter `avoid_bad_surfaces`
  * Improved support for motorscooter costing via surface types, road classification and vehicle specific tagging
* **Bug Fix**
  * Connectivity maps now include information about transit tiles
  * Lane counts for singly digitized roads are now correct for a given directed edge
  * Edge merging code for assigning osmlr segments is now robust to partial tile sets
  * Fix matrix path finding to allow transitioning down to lower levels when appropriate. In particular, do not supersede shortcut edges until no longer expanding on the next level.
  * Fix optimizer rotate location method. This fixes a bug where optimal ordering was bad for large location sets.
*  **Data Producer Update**
   * Duration tags are now used to properly set the speed of travel for a ferry routes

## Release Date: 2017-10-17 Valhalla 2.3.8
* **Bug Fix**
  * Fixed the roundabout exit count for bicycles when the roundabout is a road and not a cycleway
  * Enable a pedestrian path to remain on roundabout instead of getting off and back on
  * Fixed the penalization of candidate locations in the uni-directional A* algorithm (used for trivial paths)
*  **Data Producer Update**
   * Added logic to set bike forward and tag to true where kv["sac_scale"] == "hiking". All other values for sac_scale turn off bicycle access.  If sac_scale or mtb keys are found and a surface tag is not set we default to kPath.
   * Fixed a bug where surface=unpaved was being assigned Surface::kPavedSmooth.

## Release Date: 2017-9-11 Valhalla 2.3.7
* **Bug Fix**
  * Update bidirectional connections to handle cases where the connecting edge is one of the origin (or destination) edges and the cost is high. Fixes some pedestrian route issues that were reported.
*  **Data Producer Update**
   * Added support for motorroad tag (default and per country).
   * Update OSMLR segment association logic to fix issue where chunks wrote over leftover segments. Fix search along edges to include a radius so any nearby edges are also considered.

## Release Date: 2017-08-29 Valhalla 2.3.6
* **Bug Fix**
  * Pedestrian paths including ferries no longer cause circuitous routes
  * Fix a crash in map matching route finding where heading from shape was using a `nullptr` tile
  * Spanish language narrative corrections
  * Fix traffic segment matcher to always set the start time of a segment when its known
* **Enhancement**
  * Location correlation scoring improvements to avoid situations where less likely start or ending locations are selected

## Release Date: 2017-08-22 Valhalla 2.3.5
* **Bug Fix**
  * Clamp the edge score in thor. Extreme values were causing bad alloc crashes.
  * Fix multimodal isochrones. EdgeLabel refactor caused issues.
* **Data Producer Update**
  * Update lua logic to properly handle vehicle=no tags.

## Release Date: 2017-08-14 Valhalla 2.3.4
* **Bug Fix**
  * Enforce limits on maximum per point accuracy to avoid long running map matching computations

## Release Date: 2017-08-14 Valhalla 2.3.3
* **Bug Fix**
  * Maximum osm node reached now causes bitset to resize to accomodate when building tiles
  * Fix wrong side of street information and remove redundant node snapping
  * Fix path differences between services and `valhalla_run_route`
  * Fix map matching crash when interpolating duplicate input points
  * Fix unhandled exception when trace_route or trace_attributes when there are no continuous matches
* **Enhancement**
  * Folded Low-Stress Biking Code into the regular Bicycle code and removed the LowStressBicycleCost class. Now when making a query for bicycle routing, a value of 0 for use_hills and use_roads produces low-stress biking routes, while a value of 1 for both provides more intense professional bike routes.
  * Bike costing default values changed. use_roads and use_hills are now 0.25 by default instead of 0.5 and the default bike is now a hybrid bike instead of a road bike.
  * Added logic to use station hierarchy from transitland.  Osm and egress nodes are connected by transitconnections.  Egress and stations are connected by egressconnections.  Stations and platforms are connected by platformconnections.  This includes narrative updates for Odin as well.

## Release Date: 2017-07-31 Valhalla 2.3.2
* **Bug Fix**
  * Update to use oneway:psv if oneway:bus does not exist.
  * Fix out of bounds memory issue in DoubleBucketQueue.
  * Many things are now taken into consideration to determine which sides of the road have what cyclelanes, because they were not being parsed correctly before
  * Fixed issue where sometimes a "oneway:bicycle=no" tag on a two-way street would cause the road to become a oneway for bicycles
  * Fixed trace_attributes edge_walk cases where the start or end points in the shape are close to graph nodes (intersections)
  * Fixed 32bit architecture crashing for certain routes with non-deterministic placement of edges labels in bucketized queue datastructure
* **Enhancement**
  * Improve multi-modal routes by adjusting the pedestrian mode factor (routes use less walking in favor of public transit).
  * Added interface framework to support "top-k" paths within map-matching.
  * Created a base EdgeLabel class that contains all data needed within costing methods and supports the basic path algorithms (forward direction, A*, with accumulated path distance). Derive class for bidirectional algorithms (BDEdgeLabel) and for multimodal algorithms. Lowers memory use by combining some fields (using spare bits from GraphId).
  * Added elapsed time estimates to map-matching labels in preparation for using timestamps in map-matching.
  * Added parsing of various OSM tags: "bicycle=use_sidepath", "bicycle=dismount", "segregated=*", "shoulder=*", "cycleway:buffer=*", and several variations of these.
  * Both trace_route and trace_attributes will parse `time` and `accuracy` parameters when the shape is provided as unencoded
  * Map-matching will now use the time (in seconds) of each gps reading (if provided) to narrow the search space and avoid finding matches that are impossibly fast

## Release Date: 2017-07-10 Valhalla 2.3.0
* **Bug Fix**
  * Fixed a bug in traffic segment matcher where length was populated but had invalid times
* **Embedded Compilation**
  * Decoupled the service components from the rest of the worker objects so that the worker objects could be used in non http service contexts
   * Added an actor class which encapsulates the various worker objects and allows the various end points to be called /route /height etc. without needing to run a service
* **Low-Stress Bicycle**
  * Worked on creating a new low-stress biking option that focuses more on taking safer roads like cycle ways or residential roads than the standard bike costing option does.

## Release Date: 2017-06-26 Valhalla 2.2.9
* **Bug Fix**
  * Fix a bug introduced in 2.2.8 where map matching search extent was incorrect in longitude axis.

## Release Date: 2017-06-23 Valhalla 2.2.8
* **Bug Fix**
  * Traffic segment matcher (exposed through Python bindings) - fix cases where partial (or no) results could be returned when breaking out of loop in form_segments early.
* **Traffic Matching Update**
  * Traffic segment matcher - handle special cases when entering and exiting turn channels.
* **Guidance Improvements**
  * Added Swedish (se-SV) narrative file.

## Release Date: 2017-06-20 Valhalla 2.2.7
* **Bug Fixes**
  * Traffic segment matcher (exposed through Python bindings) makes use of accuracy per point in the input
  * Traffic segment matcher is robust to consecutive transition edges in matched path
* **Isochrone Changes**
  * Set up isochrone to be able to handle multi-location queries in the future
* **Data Producer Updates**
  * Fixes to valhalla_associate_segments to address threading issue.
  * Added support for restrictions that refers only to appropriate type of vehicle.
* **Navigator**
  * Added pre-alpha implementation that will perform guidance for mobile devices.
* **Map Matching Updates**
  * Added capability to customize match_options

## Release Date: 2017-06-12 Valhalla 2.2.6
* **Bug Fixes**
  * Fixed the begin shape index where an end_route_discontinuity exists
* **Guidance Improvements**
  * Updated Slovenian (sl-SI) narrative file.
* **Data Producer Updates**
  * Added support for per mode restrictions (e.g., restriction:&lt;type&gt;)  Saved these restrictions as "complex" restrictions which currently support per mode lookup (unlike simple restrictions which are assumed to apply to all driving modes).
* **Matrix Updates**
  * Increased max distance threshold for auto costing and other similar costings to 400 km instead of 200 km

## Release Date: 2017-06-05 Valhalla 2.2.5
* **Bug Fixes**
  * Fixed matched point edge_index by skipping transition edges.
  * Use double precision in meili grid traversal to fix some incorrect grid cases.
  * Update meili to use DoubleBucketQueue and GraphReader methods rather than internal methods.

## Release Date: 2017-05-17 Valhalla 2.2.4
* **Bug Fixes**
  * Fix isochrone bug where the default access mode was used - this rejected edges that should not have been rejected for cases than automobile.
  * Fix A* handling of edge costs for trivial routes. This fixed an issue with disconnected regions that projected to a single edge.
  * Fix TripPathBuilder crash if first edge is a transition edge (was occurring with map-matching in rare occasions).

## Release Date: 2017-05-15 Valhalla 2.2.3
* **Map Matching Improvement**
  * Return begin and end route discontinuities. Also, returns partial shape of edge at route discontinuity.
* **Isochrone Improvements**
  * Add logic to make sure the center location remains fixed at the center of a tile/grid in the isotile.
  * Add a default generalization factor that is based on the grid size. Users can still override this factor but the default behavior is improved.
  * Add ExpandForward and ExpandReverse methods as is done in bidirectional A*. This improves handling of transitions between hierarchy levels.
* **Graph Correlation Improvements**
  * Add options to control both radius and reachability per input location (with defaults) to control correlation of input locations to the graph in such a way as to avoid routing between disconnected regions and favor more likely paths.

## Release Date: 2017-05-08 Valhalla 2.2.0
* **Guidance Improvements**
  * Added Russian (ru-RU) narrative file.
  * Updated Slovenian (sl-SI) narrative file.
* **Data Producer Updates**
  * Assign destination sign info on bidirectional ramps.
  * Update ReclassifyLinks. Use a "link-tree" which is formed from the exit node and terminates at entrance nodes. Exit nodes are sorted by classification so motorway exits are done before trunks, etc. Updated the turn channel logic - now more consistently applies turn channel use.
  * Updated traffic segment associations to properly work with elevation and lane connectivity information (which is stored after the traffic association).

## Release Date: 2017-04-24 Valhalla 2.1.9
* **Elevation Update**
  * Created a new EdgeElevation structure which includes max upward and downward slope (moved from DirectedEdge) and mean elevation.
* **Routing Improvements**
  * Destination only fix when "nested" destination only areas cause a route failure. Allow destination only edges (with penalty) on 2nd pass.
  * Fix heading to properly use the partial edge shape rather than entire edge shape to determine heading at the begin and end locations.
  * Some cleanup and simplification of the bidirectional A* algorithm.
  * Some cleanup and simplification of TripPathBuilder.
  * Make TileHierarchy data and methods static and remove tile_dir from the tile hierarchy.
* **Map Matching Improvement**
  * Return matched points with trace attributes when using map_snap.
* **Data Producer Updates**
  * lua updates so that the chunnel will work again.

## Release Date: 2017-04-04 Valhalla 2.1.8
* **Map Matching Release**
  * Added max trace limits and out-of-bounds checks for customizable trace options

## Release Date: 2017-03-29 Valhalla 2.1.7
* **Map Matching Release**
  * Increased service limits for trace
* **Data Producer Updates**
  * Transit: Remove the dependency on using level 2 tiles for transit builder
* **Traffic Updates**
  * Segment matcher completely re-written to handle many complex issues when matching traces to OTSs
* **Service Improvement**
  * Bug Fix - relaxed rapidjson parsing to allow numeric type coercion
* **Routing Improvements**
  * Level the forward and reverse paths in bidirectional A * to account for distance approximation differences.
  * Add logic for Use==kPath to bicycle costing so that paths are favored (as are footways).

## Release Date: 2017-03-10 Valhalla 2.1.3
* **Guidance Improvement**
  * Corrections to Slovenian narrative language file
  **Routing Improvements**
  * Increased the pedestrian search radius from 25 to 50 within the meili configuration to reduce U-turns with map-matching
  * Added a max avoid location limit

## Release Date: 2017-02-22 Valhalla 2.1.0
* **Guidance Improvement**
  * Added ca-ES (Catalan) and sl-SI (Slovenian) narrative language files
* **Routing  Improvement**
  * Fix through location reverse ordering bug (introduced in 2.0.9) in output of route responses for depart_at routes
  * Fix edge_walking method to handle cases where more than 1 initial edge is found
* **Data Producer Updates**
  * Improved transit by processing frequency based schedules.
  * Updated graph validation to more aggressively check graph consistency on level 0 and level 1
  * Fix the EdgeInfo hash to not create duplicate edge info records when creating hierarchies

## Release Date: 2017-02-21 Valhalla 2.0.9
* **Guidance Improvement**
  * Improved Italian narrative by handling articulated prepositions
  * Properly calling out turn channel maneuver
* **Routing Improvement**
  * Improved path determination by increasing stop impact for link to link transitions at intersections
  * Fixed through location handling, now includes cost at throughs and properly uses heading
  * Added ability to adjust location heading tolerance
* **Traffic Updates**
  * Fixed segment matching json to properly return non-string values where apropriate
* **Data Producer Updates**
  * Process node:ref and way:junction_ref as a semicolon separated list for exit numbers
  * Removed duplicated interchange sign information when ways are split into edges
  * Use a sequence within HierarchyBuilder to lower memory requirements for planet / large data imports.
  * Add connecting OSM wayId to a transit stop within NodeInfo.
  * Lua update:  removed ways that were being added to the routing graph.
  * Transit:  Fixed an issue where add_service_day and remove_service_day was not using the tile creation date, but the service start date for transit.
  * Transit:  Added acceptance test logic.
  * Transit:  Added fallback option if the associated wayid is not found.  Use distance approximator to find the closest edge.
  * Transit:  Added URL encoding for one stop ids that contain diacriticals.  Also, added include_geometry=false for route requests.
* **Optimized Routing Update**
  * Added an original index to the location object in the optimized route response
* **Trace Route Improvement**
  * Updated find_start_node to fix "GraphTile NodeInfo index out of bounds" error

## Release Date: 2017-01-30 Valhalla 2.0.6
* **Guidance Improvement**
  * Italian phrases were updated
* **Routing Improvement**
  * Fixed an issue where date and time was returning an invalid ISO8601 time format for date_time values in positive UTC. + sign was missing.
  * Fixed an encoding issue that was discovered for tranist_fetcher.  We were not encoding onestop_ids or route_ids.  Also, added exclude_geometry=true for route API calls.
* **Data Producer Updates**
  * Added logic to grab a single feed in valhalla_build_transit.

## Release Date: 2017-01-04 Valhalla 2.0.3
* **Service Improvement**
  * Added support for interrupting requests. If the connection is closed, route computation and map-matching can be interrupted prior to completion.
* **Routing Improvement**
  * Ignore name inconsistency when entering a link to avoid double penalizing.
* **Data Producer Updates**
  * Fixed consistent name assignment for ramps and turn lanes which improved guidance.
  * Added a flag to directed edges indicating if the edge has names. This can potentially be used in costing methods.
  * Allow future use of spare GraphId bits within DirectedEdge.

## Release Date: 2016-12-13 Valhalla 2.0.2
* **Routing Improvement**
  * Added support for multi-way restrictions to matrix and isochrones.
  * Added HOV costing model.
  * Speed limit updates.   Added logic to save average speed separately from speed limits.
  * Added transit include and exclude logic to multimodal isochrone.
  * Fix some edge cases for trivial (single edge) paths.
  * Better treatment of destination access only when using bidirectional A*.
* **Performance Improvement**
  * Improved performance of the path algorithms by making many access methods inline.

## Release Date: 2016-11-28 Valhalla 2.0.1
* **Routing Improvement**
  * Preliminary support for multi-way restrictions
* **Issues Fixed**
  * Fixed tile incompatiblity between 64 and 32bit architectures
  * Fixed missing edges within tile edge search indexes
  * Fixed an issue where transit isochrone was cut off if we took transit that was greater than the max_seconds and other transit lines or buses were then not considered.

## Release Date: 2016-11-15 Valhalla 2.0

* **Tile Redesign**
  * Updated the graph tiles to store edges only on the hierarchy level they belong to. Prior to this, the highways were stored on all levels, they now exist only on the highway hierarchy. Similar changes were made for arterial level roads. This leads to about a 20% reduction in tile size.
  * The tile redesign required changes to the path generation algorithms. They must now transition freely beteeen levels, even for pedestrian and bicycle routes. To offset the extra transitions, the main algorithms were changed to expand nodes at each level that has directed edges, rather than adding the transition edges to the priority queue/adjacency list. This change helps performance. The hierarchy limits that are used to speed the computation of driving routes by utilizing the highway hierarchy were adjusted to work with the new path algorithms.
  * Some changes to costing were also required, for example pedestrian and bicycle routes skip shortcut edges.
  * Many tile data structures were altered to explicitly size different fields and make room for "spare" fields that will allow future growth. In addition, the tile itself has extra "spare" records that can be appended to the end of the tile and referenced from the tile header. This also will allow future growth without breaking backward compatibility.
* **Guidance Improvement**
  * Refactored trip path to use an enumerated `Use` for edge and an enumerated `NodeType` for node
  * Fixed some wording in the Hindi narrative file
  * Fixed missing turn maneuver by updating the forward intersecting edge logic
* **Issues Fixed**
  * Fixed an issue with pedestrian routes where a short u-turn was taken to avoid the "crossing" penalty.
  * Fixed bicycle routing due to high penalty to enter an access=destination area. Changed to a smaller, length based factor to try to avoid long regions where access = destination. Added a driveway penalty to avoid taking driveways (which are often marked as access=destination).
  * Fixed regression where service did not adhere to the list of allowed actions in the Loki configuration
* **Graph Correlation**
  * External contributions from Navitia have lead to greatly reduced per-location graph correlation. Average correlation time is now less than 1ms down from 4-9ms.

## Release Date: 2016-10-17

* **Guidance Improvement**
  * Added the Hindi (hi-IN) narrative language
* **Service Additions**
  * Added internal valhalla error codes utility in baldr and modified all services to make use of and return as JSON response
  * See documentation https://github.com/valhalla/valhalla-docs/blob/master/api-reference.md#internal-error-codes-and-conditions
* **Time-Distance Matrix Improvement**
  * Added a costmatrix performance fix for one_to_many matrix requests
* **Memory Mapped Tar Archive - Tile Extract Support**
  * Added the ability to load a tar archive of the routing graph tiles. This improves performance under heavy load and reduces the memory requirement while allowing multiple processes to share cache resources.

## Release Date: 2016-09-19

* **Guidance Improvement**
  * Added pirate narrative language
* **Routing Improvement**
  * Added the ability to include or exclude stops, routes, and operators in multimodal routing.
* **Service Improvement**
  * JSONify Error Response

## Release Date: 2016-08-30

* **Pedestrian Routing Improvement**
  * Fixes for trivial pedestrian routes

## Release Date: 2016-08-22

* **Guidance Improvements**
  * Added Spanish narrative
  * Updated the start and end edge heading calculation to be based on road class and edge use
* **Bicycle Routing Improvements**
  * Prevent getting off a higher class road for a small detour only to get back onto the road immediately.
  * Redo the speed penalties and road class factors - they were doubly penalizing many roads with very high values.
  * Simplify the computation of weighting factor for roads that do not have cycle lanes. Apply speed penalty to slightly reduce favoring
of non-separated bicycle lanes on high speed roads.
* **Routing Improvements**
  * Remove avoidance of U-turn for pedestrian routes. This improves use with map-matching since pedestrian routes can make U-turns.
  * Allow U-turns at dead-ends for driving (and bicycling) routes.
* **Service Additions**
  * Add support for multi-modal isochrones.
  * Added base code to allow reverse isochrones (path from anywhere to a single destination).
* **New Sources to Targets**
  * Added a new Matrix Service action that allows you to request any of the 3 types of time-distance matrices by calling 1 action.  This action takes a sources and targets parameter instead of the locations parameter.  Please see the updated Time-Distance Matrix Service API reference for more details.

## Release Date: 2016-08-08

 * **Service additions**
  * Latitude, longitude bounding boxes of the route and each leg have been added to the route results.
  * Added an initial isochrone capability. This includes methods to create an "isotile" - a 2-D gridded data set with time to reach each lat,lon grid from an origin location. This isoltile is then used to create contours at specified times. Interior contours are optionally removed and the remaining outer contours are generalized and converted to GeoJSON polygons. An initial version supporting multimodal route types has also been added.
 * **Data Producer Updates**
  * Fixed tranist scheduling issue where false schedules were getting added.
 * **Tools Additionas**
  * Added `valhalla_export_edges` tool to allow shape and names to be dumped from the routing tiles

## Release Date: 2016-07-19

 * **Guidance Improvements**
  * Added French narrative
  * Added capability to have narrative language aliases - For example: German `de-DE` has an alias of `de`
 * **Transit Stop Update** - Return latitude and longitude for each transit stop
 * **Data Producer Updates**
  * Added logic to use lanes:forward, lanes:backward, speed:forward, and speed:backward based on direction of the directed edge.
  * Added support for no_entry, no_exit, and no_turn restrictions.
  * Added logic to support country specific access. Based on country tables found here: http://wiki.openstreetmap.org/wiki/OSM_tags_for_routing/Access-Restrictions

## Release Date: 2016-06-08

 * **Bug Fix** - Fixed a bug where edge indexing created many small tiles where no edges actually intersected. This allowed impossible routes to be considered for path finding instead of rejecting them earlier.
 * **Guidance Improvements**
  * Fixed invalid u-turn direction
  * Updated to properly call out jughandle routes
  * Enhanced signless interchange maneuvers to help guide users
 * **Data Producer Updates**
  * Updated the speed assignment for ramp to be a percentage of the original road class speed assignment
  * Updated stop impact logic for turn channel onto ramp

## Release Date: 2016-05-19

 * **Bug Fix** - Fixed a bug where routes fail within small, disconnected "islands" due to the threshold logic in prior release. Also better logic for not-thru roads.

## Release Date: 2016-05-18

 * **Bidirectional A* Improvements** - Fixed an issue where if both origin and destination locations where on not-thru roads that meet at a common node the path ended up taking a long detour. Not all cases were fixed though - next release should fix. Trying to address the termination criteria for when the best connection point of the 2 paths is optimal. Turns out that the initial case where both opposing edges are settled is not guaranteed to be the least cost path. For now we are setting a threshold and extending the search while still tracking best connections. Fixed the opposing edge when a hierarchy transition occurs.
 * **Guidance Globalization** -  Fixed decimal distance to be locale based.
 * **Guidance Improvements**
  * Fixed roundabout spoke count issue by fixing the drive_on_right attribute.
  * Simplified narative by combining unnamed straight maneuvers
  * Added logic to confirm maneuver type assignment to avoid invalid guidance
  * Fixed turn maneuvers by improving logic for the following:
    * Internal intersection edges
    * 'T' intersections
    * Intersecting forward edges
 * **Data Producer Updates** - Fix the restrictions on a shortcut edge to be the same as the last directed edge of the shortcut (rather than the first one).

## Release Date: 2016-04-28

 * **Tile Format Updates** - Separated the transit graph from the "road only" graph into different tiles but retained their interconnectivity. Transit tiles are now hierarchy level 3.
 * **Tile Format Updates** - Reduced the size of graph edge shape data by 5% through the use of varint encoding (LEB128)
 * **Tile Format Updates** - Aligned `EdgeInfo` structures to proper byte boundaries so as to maintain compatibility for systems who don't support reading from unaligned addresses.
 * **Guidance Globalization** -  Added the it-IT(Italian) language file. Added support for CLDR plural rules. The cs-CZ(Czech), de-DE(German), and en-US(US English) language files have been updated.
 * **Travel mode based instructions** -  Updated the start, post ferry, and post transit insructions to be based on the travel mode, for example:
  * `Drive east on Main Street.`
  * `Walk northeast on Broadway.`
  * `Bike south on the cycleway.`

## Release Date: 2016-04-12

 * **Guidance Globalization** -  Added logic to use tagged language files that contain the guidance phrases. The initial versions of en-US, de-DE, and cs-CZ have been deployed.
 * **Updated ferry defaults** -  Bumped up use_ferry to 0.65 so that we don't penalize ferries as much.

## Release Date: 2016-03-31
 * **Data producer updates** - Do not generate shortcuts across a node which is a fork. This caused missing fork maneuvers on longer routes.  GetNames update ("Broadway fix").  Fixed an issue with looking up a name in the ref map and not the name map.  Also, removed duplicate names.  Private = false was unsetting destination only flags for parking aisles.

## Release Date: 2016-03-30
 * **TripPathBuilder Bug Fix** - Fixed an exception that was being thrown when trying to read directed edges past the end of the list within a tile. This was due to errors in setting walkability and cyclability on upper hierarchies.

## Release Date: 2016-03-28

 * **Improved Graph Correlation** -  Correlating input to the routing graph is carried out via closest first traversal of the graph's, now indexed, geometry. This results in faster correlation and gaurantees the absolute closest edge is found.

## Release Date: 2016-03-16

 * **Transit type returned** -  The transit type (e.g. tram, metro, rail, bus, ferry, cable car, gondola, funicular) is now returned with each transit maneuver.
 * **Guidance language** -  If the language option is not supplied or is unsupported then the language will be set to the default (en-US). Also, the service will return the language in the trip results.
 * **Update multimodal path algorithm** - Applied some fixes to multimodal path algorithm. In particular fixed a bug where the wrong sortcost was added to the adjacency list. Also separated "in-station" transfer costs from transfers between stops.
 * **Data producer updates** - Do not combine shortcut edges at gates or toll booths. Fixes avoid toll issues on routes that included shortcut edges.

## Release Date: 2016-03-07

 * **Updated all APIs to honor the optional DNT (Do not track) http header** -  This will avoid logging locations.
 * **Reduce 'Merge maneuver' verbal alert instructions** -  Only create a verbal alert instruction for a 'Merge maneuver' if the previous maneuver is > 1.5 km.
 * **Updated transit defaults.  Tweaked transit costing logic to obtain better routes.** -  use_rail = 0.6, use_transfers = 0.3, transfer_cost = 15.0 and transfer_penalty = 300.0.  Updated the TransferCostFactor to use the transfer_factor correctly.  TransitionCost for pedestrian costing bumped up from 20.0f to 30.0f when predecessor edge is a transit connection.
 * **Initial Guidance Globalization** -  Partial framework for Guidance Globalization. Started reading some guidance phrases from en-US.json file.

## Release Date: 2016-02-22

 * **Use bidirectional A* for automobile routes** - Switch to bidirectional A* for all but bus routes and short routes (where origin and destination are less than 10km apart). This improves performance and has less failure cases for longer routes. Some data import adjustments were made (02-19) to fix some issues encountered with arterial and highway hierarchies. Also only use a maximum of 2 passes for bidirecdtional A* to reduce "long time to fail" cases.
 * **Added verbal multi-cue guidance** - This combines verbal instructions when 2 successive maneuvers occur in a short amount of time (e.g., Turn right onto MainStreet. Then Turn left onto 1st Avenue).

## Release Date: 2016-02-19

 * **Data producer updates** - Reduce stop impact when all edges are links (ramps or turn channels). Update opposing edge logic to reject edges that do no have proper access (forward access == reverse access on opposing edge and vice-versa). Update ReclassifyLinks for cases where a single edge (often a service road) intersects a ramp improperly causing the ramp to reclassified when it should not be. Updated maximum OSM node Id (now exceeds 4000000000). Move lua from conf repository into mjolnir.

## Release Date: 2016-02-01

 * **Data producer updates** - Reduce speed on unpaved/rough roads. Add statistics for hgv (truck) restrictions.

## Release Date: 2016-01-26

 * **Added capability to disable narrative production** - Added the `narrative` boolean option to allow users to disable narrative production. Locations, shape, length, and time are still returned. The narrative production is enabled by default. The possible values for the `narrative` option are: false and true
 * **Added capability to mark a request with an id** - The `id` is returned with the response so a user could match to the corresponding request.
 * **Added some logging enhancements, specifically [ANALYTICS] logging** - We want to focus more on what our data is telling us by logging specific stats in Logstash.

## Release Date: 2016-01-18

 * **Data producer updates** - Data importer configuration (lua) updates to fix a bug where buses were not allowed on restricted lanes.  Fixed surface issue (change the default surface to be "compacted" for footways).

## Release Date: 2016-01-04

 * **Fixed Wrong Costing Options Applied** - Fixed a bug in which a previous requests costing options would be used as defaults for all subsequent requests.

## Release Date: 2015-12-18

 * **Fix for bus access** - Data importer configuration (lua) updates to fix a bug where bus lanes were turning off access for other modes.
 * **Fix for extra emergency data** - Data importer configuration (lua) updates to fix a bug where we were saving hospitals in the data.
 * **Bicycle costing update** - Updated kTCSlight and kTCFavorable so that cycleways are favored by default vs roads.

## Release Date: 2015-12-17

 * **Graph Tile Data Structure update** - Updated structures within graph tiles to support transit efforts and truck routing. Removed TransitTrip, changed TransitRoute and TransitStop to indexes (rather than binary search). Added access restrictions (like height and weight restrictions) and the mode which they impact to reduce need to look-up.
 * **Data producer updates** - Updated graph tile structures and import processes.

## Release Date: 2015-11-23

 * **Fixed Open App for OSRM functionality** - Added OSRM functionality back to Loki to support Open App.

## Release Date: 2015-11-13

 * **Improved narrative for unnamed walkway, cycleway, and mountain bike trail** - A generic description will be used for the street name when a walkway, cycleway, or mountain bike trail maneuver is unnamed. For example, a turn right onto a unnamed walkway maneuver will now be: "Turn right onto walkway."
 * **Fix costing bug** - Fix a bug introduced in EdgeLabel refactor (impacted time distance matrix only).

## Release Date: 2015-11-3

 * **Enhance bi-directional A* logic** - Updates to bidirectional A* algorithm to fix the route completion logic to handle cases where a long "connection" edge could lead to a sub-optimal path. Add hierarchy and shortcut logic so we can test and use bidirectional A* for driving routes. Fix the destination logic to properly handle oneways as the destination edge. Also fix U-turn detection for reverse search when hierarchy transitions occur.
 * **Change "Go" to "Head" for some instructions** - Start, exit ferry.
 * **Update to roundabout instructions** - Call out roundabouts for edges marked as links (ramps, turn channels).
 * **Update bicycle costing** - Fix the road factor (for applying weights based on road classification) and lower turn cost values.

## Data Producer Release Date: 2015-11-2

 * **Updated logic to not create shortcut edges on roundabouts** - This fixes some roundabout exit counts.

## Release Date: 2015-10-20

 * **Bug Fix for Pedestrian and Bicycle Routes** - Fixed a bug with setting the destination in the bi-directional Astar algorithm. Locations that snapped to a dead-end node would have failed the route and caused a timeout while searching for a valid path. Also fixed the elapsed time computation on the reverse path of bi-directional algorithm.

## Release Date: 2015-10-16

 * **Through Location Types** - Improved support for locations with type = "through". Routes now combine paths that meet at each through location to create a single "leg" between locations with type = "break". Paths that continue at a through location will not create a U-turn unless the path enters a "dead-end" region (neighborhood with no outbound access).
 * **Update shortcut edge logic** - Now skips long shortcut edges when close to the destination. This can lead to missing the proper connection if the shortcut is too long. Fixes #245 (thor).
 * **Per mode service limits** - Update configuration to allow setting different maximum number of locations and distance per mode.
 * **Fix shape index for trivial path** - Fix a bug where when building the the trip path for a "trivial" route (includes just one edge) where the shape index exceeded that size of the shape.

## Release Date: 2015-09-28

 * **Elevation Influenced Bicycle Routing** - Enabled elevation influenced bicycle routing. A "use-hills" option was added to the bicycle costing profile that can tune routes to avoid hills based on grade and amount of elevation change.
 * **"Loop Edge" Fix** - Fixed a bug with edges that form a loop. Split them into 2 edges during data import.
 * **Additional information returned from 'locate' method** - Added information that can be useful when debugging routes and data. Adds information about nodes and edges at a location.
 * **Guidance/Narrative Updates** - Added side of street to destination narrative. Updated verbal instructions.<|MERGE_RESOLUTION|>--- conflicted
+++ resolved
@@ -66,11 +66,8 @@
    * CHANGED: Allow disabling Werror
    * ADDED: Add ability to build Valhalla modules as STATIC libraries. [#2957](https://github.com/valhalla/valhalla/pull/2957)
    * NIT: Enables compiler warnings in part of mjolnir module [#2922](https://github.com/valhalla/valhalla/pull/2922)
-<<<<<<< HEAD
    * ADDED: Set the roundabout heading of the line segment that join enter and exit points on a curve.  This will be stored as the `roundabout_chord_heading`. [#2975](https://github.com/valhalla/valhalla/pull/2975)
-=======
    * CHANGED: Penalized closed edges if using them at start/end locations [#2964](https://github.com/valhalla/valhalla/pull/2964)
->>>>>>> 1b7798a1
 
 ## Release Date: 2021-01-25 Valhalla 3.1.0
 * **Removed**
