--- conflicted
+++ resolved
@@ -77,6 +77,7 @@
    * CHANGED: Penalized closed edges if using them at start/end locations [#2964](https://github.com/valhalla/valhalla/pull/2964)
    * ADDED: Add shoulder to trace_attributes output. [#2980](https://github.com/valhalla/valhalla/pull/2980)
    * CHANGED: Refactor bidirectional astar forward/reverse search to reduce code repetition [#2970](https://github.com/valhalla/valhalla/pull/2970)
+   * ADDED: Adds support for name:pronunciation tag [#2639](https://github.com/valhalla/valhalla/pull/2639)
 
 ## Release Date: 2021-01-25 Valhalla 3.1.0
 * **Removed**
@@ -290,9 +291,6 @@
    * ADDED: One shot mode to valhalla_service so you can run a single request of any type without starting a server [#2624](https://github.com/valhalla/valhalla/pull/2624)
    * ADDED: Adds text instructions to OSRM output [#2625](https://github.com/valhalla/valhalla/pull/2625)
    * ADDED: Adds support for alternate routes [#2626](https://github.com/valhalla/valhalla/pull/2626)
-<<<<<<< HEAD
-   * ADDED: Adds support for name:pronunciation tag [#2639](https://github.com/valhalla/valhalla/pull/2639)
-=======
    * CHANGED: Switch Python bindings generator from boost.python to header-only pybind11[#2644](https://github.com/valhalla/valhalla/pull/2644)
    * ADDED: Add support of input file for one-shot mode of valhalla_service [#2648](https://github.com/valhalla/valhalla/pull/2648)
    * ADDED: Linear reference support to locate api [#2645](https://github.com/valhalla/valhalla/pull/2645)
@@ -331,7 +329,6 @@
    * CHANGED: Optimize double bucket queue to reduce memory reallocations. [#2719](https://github.com/valhalla/valhalla/pull/2719)
    * CHANGED: Collapse merge maneuvers [#2773](https://github.com/valhalla/valhalla/pull/2773)
    * CHANGED: Add shortcuts to the tiles' bins so we can find them when doing spatial lookups. [#2744](https://github.com/valhalla/valhalla/pull/2744)
->>>>>>> 281486ed
 
 ## Release Date: 2019-11-21 Valhalla 3.0.9
 * **Bug Fix**
