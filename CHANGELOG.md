--- conflicted
+++ resolved
@@ -80,13 +80,9 @@
    * ADDED: Add shoulder to trace_attributes output. [#2980](https://github.com/valhalla/valhalla/pull/2980)
    * CHANGED: Refactor bidirectional astar forward/reverse search to reduce code repetition [#2970](https://github.com/valhalla/valhalla/pull/2970)
    * CHANGED: Factor for service roads is 1.0 by default. [#2988](https://github.com/valhalla/valhalla/pull/2988)
-<<<<<<< HEAD
-   * NIT: Enables compiler warnings in part of mjolnir module [#2995](https://github.com/valhalla/valhalla/pull/2995)
-=======
    * ADDED: Support for conditionally skipping CI runs [#2986](https://github.com/valhalla/valhalla/pull/2986)
    * ADDED: Add instructions for building valhalla on `arm64` macbook [#2997](https://github.com/valhalla/valhalla/pull/2997)
-
->>>>>>> f5fbcaf1
+   * NIT: Enables compiler warnings in part of mjolnir module [#2995](https://github.com/valhalla/valhalla/pull/2995)
 
 ## Release Date: 2021-01-25 Valhalla 3.1.0
 * **Removed**
