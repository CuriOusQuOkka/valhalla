## Release Date: 2020-08-?? Valhalla 3.1.0
* **Removed**
   * REMOVED: Remove Node bindings. [#2502](https://github.com/valhalla/valhalla/pull/2502)
   * REMOVED: appveyor builds. [#2544](https://github.com/valhalla/valhalla/issues/2544)

* **Bug Fix**
   * FIXED: Crazy ETAs.  If a way has forward speed with no backward speed and it is not oneway, then we must set the default speed.  The reverse logic applies as well.  If a way has no backward speed but has a forward speed and it is not a oneway, then set the default speed. [#2102](https://github.com/valhalla/valhalla/pull/2102)
   * FIXED: Map matching elapsed times spliced amongst different legs and discontinuities are now correct [#2104](https://github.com/valhalla/valhalla/pull/2104)
   * FIXED: Date time information is now propogated amongst different legs and discontinuities [#2107](https://github.com/valhalla/valhalla/pull/2107)
   * FIXED: Adds support for geos-3.8 c++ api [#2021](https://github.com/valhalla/valhalla/issues/2021)
   * FIXED: Updated the osrm serializer to not set junction name for osrm origin/start maneuver - this is not helpful since we are not transitioning through the intersection.  [#2121](https://github.com/valhalla/valhalla/pull/2121)
   * FIXED: Removes precomputing of edge-costs which lead to wrong results [#2120](https://github.com/valhalla/valhalla/pull/2120)
   * FIXED: Complex turn-restriction invalidates edge marked as kPermanent [#2103](https://github.com/valhalla/valhalla/issues/2103)
   * FIXED: Fixes bug with inverted time-restriction parsing [#2167](https://github.com/valhalla/valhalla/pull/2167)
   * FIXED: Fixed several bugs with numeric underflow in map-matching trip durations. These may
     occur when serializing match results where adjacent trace points appear out-of-sequence on the
     same edge [#2178](https://github.com/valhalla/valhalla/pull/2178)
     - `MapMatcher::FormPath` now catches route discontinuities on the same edge when the distance
       percentage along don't agree. The trip leg builder builds disconnected legs on a single edge
       to avoid duration underflow.
     - Correctly populate edge groups when matching results contain loops. When a loop occurs,
       the leg builder now starts at the correct edge where the loop ends, and correctly accounts
       for any contained edges.
     - Duration over-trimming at the terminating edge of a match.
   * FIXED: Increased internal precision of time tracking per edge and maneuver so that maneuver times sum to the same time represented in the leg summary [#2195](https://github.com/valhalla/valhalla/pull/2195)
   * FIXED: Tagged speeds were not properly marked. We were not using forward and backward speeds to flag if a speed is tagged or not.  Should not update turn channel speeds if we are not inferring them.  Added additional logic to handle PH in the conditional restrictions. Do not update stop impact for ramps if they are marked as internal. [#2198](https://github.com/valhalla/valhalla/pull/2198)
   * FIXED: Fixed the sharp turn phrase [#2226](https://github.com/valhalla/valhalla/pull/2226)
   * FIXED: Protect against duplicate points in the input or points that snap to the same location resulting in `nan` times for the legs of the map match (of a 0 distance route) [#2229](https://github.com/valhalla/valhalla/pull/2229)
   * FIXED: Improves restriction check on briding edge in Bidirectional Astar [#2228](https://github.com/valhalla/valhalla/pull/2242)
   * FIXED: Allow nodes at location 0,0 [#2245](https://github.com/valhalla/valhalla/pull/2245)
   * FIXED: Fix RapidJSON compiler warnings and naming conflict [#2249](https://github.com/valhalla/valhalla/pull/2249)
   * FIXED: Fixed bug in resample_spherical_polyline where duplicate successive lat,lng locations in the polyline resulting in `nan` for the distance computation which shortcuts further sampling [#2239](https://github.com/valhalla/valhalla/pull/2239)
   * FIXED: Update exit logic for non-motorways [#2252](https://github.com/valhalla/valhalla/pull/2252)
   * FIXED: Transition point map-matching. When match results are on a transition point, we search for the sibling nodes at that transition and snap it to the corresponding edges in the route. [#2258](https://github.com/valhalla/valhalla/pull/2258)
   * FIXED: Fixed verbal multi-cue logic [#2270](https://github.com/valhalla/valhalla/pull/2270)
   * FIXED: Fixed Uturn cases when a not_thru edge is connected to the origin edge. [#2272](https://github.com/valhalla/valhalla/pull/2272)
   * FIXED: Update intersection classes in osrm response to not label all ramps as motorway [#2279](https://github.com/valhalla/valhalla/pull/2279)
   * FIXED: Fixed bug in mapmatcher when interpolation point goes before the first valid match or after the last valid match. Such behavior usually leads to discontinuity in matching. [#2275](https://github.com/valhalla/valhalla/pull/2275)
   * FIXED: Fixed an issue for time_allowed logic.  Previously we returned false on the first time allowed restriction and did not check them all. Added conditional restriction gurka test and datetime optional argument to gurka header file. [#2286](https://github.com/valhalla/valhalla/pull/2286)
   * FIXED: Fixed an issue for date ranges.  For example, for the range Jan 04 to Jan 02 we need to test to end of the year and then from the first of the year to the end date.  Also, fixed an emergency tag issue.  We should only set the use to emergency if all other access is off. [#2290](https://github.com/valhalla/valhalla/pull/2290)
   * FIXED: Found a few issues with the initial ref and direction logic for ways.  We were overwriting the refs with directionals to the name_offset_map instead of concatenating them together.  Also, we did not allow for blank entries for GetTagTokens. [#2298](https://github.com/valhalla/valhalla/pull/2298)
   * FIXED: Fixed an issue where MatchGuidanceViewJunctions is only looking at the first edge. Set the data_id for guidance views to the changeset id as it is already being populated. Also added test for guidance views. [#2303](https://github.com/valhalla/valhalla/pull/2303)
   * FIXED: Fixed a problem with live speeds where live speeds were being used to determine access, even when a live
   speed (current time) route wasn't what was requested. [#2311](https://github.com/valhalla/valhalla/pull/2311)
   * FIXED: Fix break/continue typo in search filtering [#2317](https://github.com/valhalla/valhalla/pull/2317)
   * FIXED: Fix a crash in trace_route due to iterating past the end of a vector. [#2322](https://github.com/valhalla/valhalla/pull/2322)
   * FIXED: Don't allow timezone information in the local date time string attached at each location. [#2312](https://github.com/valhalla/valhalla/pull/2312)
   * FIXED: Fix short route trimming in bidirectional astar [#2323](https://github.com/valhalla/valhalla/pull/2323)
   * FIXED: Fix shape trimming in leg building for snap candidates that lie within the margin of rounding error [#2326](https://github.com/valhalla/valhalla/pull/2326)
   * FIXED: Fixes route duration underflow with traffic data [#2325](https://github.com/valhalla/valhalla/pull/2325)
   * FIXED: Parse mtb:scale tags and set bicycle access if present [#2117](https://github.com/valhalla/valhalla/pull/2117)
   * FIXED: Fixed segfault.  Shape was missing from options for valhalla_path_comparison and valhalla_run_route.  Also, costing options was missing in valhalla_path_comparison. [#2343](https://github.com/valhalla/valhalla/pull/2343)
   * FIXED: Handle decimal numbers with zero-value mantissa properly in Lua [#2355](https://github.com/valhalla/valhalla/pull/2355)
   * FIXED: Many issues that resulted in discontinuities, failed matches or incorrect time/duration for map matching requests. [#2292](https://github.com/valhalla/valhalla/pull/2292)
   * FIXED: Seeing segfault when loading large osmdata data files before loading LuaJit. LuaJit fails to create luaL_newstate() Ref: [#2158](https://github.com/ntop/ntopng/issues/2158) Resolution is to load LuaJit before loading the data files. [#2383](https://github.com/valhalla/valhalla/pull/2383)
   * FIXED: Store positive/negative OpenLR offsets in bucketed form [#2405](https://github.com/valhalla/valhalla/2405)
   * FIXED: Fix on map-matching return code when breakage distance limitation exceeds. Instead of letting the request goes into meili and fails in finding a route, we check the distance in loki and early return with exception code 172. [#2406](https://github.com/valhalla/valhalla/pull/2406)
   * FIXED: Don't create edges for portions of ways that are doubled back on themselves as this confuses opposing edge index computations [#2385](https://github.com/valhalla/valhalla/pull/2385)
   * FIXED: Protect against nan in uniform_resample_spherical_polyline. [#2431](https://github.com/valhalla/valhalla/pull/2431)
   * FIXED: Obvious maneuvers. [#2436](https://github.com/valhalla/valhalla/pull/2436)
   * FIXED: Base64 encoding/decoding [#2452](https://github.com/valhalla/valhalla/pull/2452)
   * FIXED: Added post roundabout instruction when enter/exit roundabout maneuvers are combined [#2454](https://github.com/valhalla/valhalla/pull/2454)
   * FIXED: openlr: Explicitly check for linear reference option for Valhalla serialization. [#2458](https://github.com/valhalla/valhalla/pull/2458)
   * FIXED: Fix segfault: Do not combine last turn channel maneuver. [#2463](https://github.com/valhalla/valhalla/pull/2463)
   * FIXED: Remove extraneous whitespaces from ja-JP.json. [#2471](https://github.com/valhalla/valhalla/pull/2471)
   * FIXED: Checks protobuf serialization/parsing success [#2477](https://github.com/valhalla/valhalla/pull/2477)
   * FIXED: Fix dereferencing of end for std::lower_bound in sequence and possible UB [#2488](https://github.com/valhalla/valhalla/pull/2488)
   * FIXED: Make tile building reproducible: fix UB-s [#2480](https://github.com/valhalla/valhalla/pull/2480)
   * FIXED: Zero initialize EdgeInfoInner.spare0_. Uninitialized spare0_ field produced UB which causes gurka_reproduce_tile_build to fail intermittently. [2499](https://github.com/valhalla/valhalla/pull/2499)
   * FIXED: Drop unused CHANGELOG validation script, straggling NodeJS references [#2506](https://github.com/valhalla/valhalla/pull/2506)
   * FIXED: Fix missing nullptr checks in graphreader and loki::Reach (causing segfault during routing with not all levels of tiles availble) [#2504](https://github.com/valhalla/valhalla/pull/2504)
   * FIXED: Fix mismatch of triplegedge roadclass and directededge roadclass [#2507](https://github.com/valhalla/valhalla/pull/2507)
   * FIXED: Improve german destination_verbal_alert phrases [#2509](https://github.com/valhalla/valhalla/pull/2509)
   * FIXED: Undefined behavior cases discovered with undefined behavior sanitizer tool. [2498](https://github.com/valhalla/valhalla/pull/2498)
   * FIXED: Fixed logic so verbal keep instructions use branch exit sign info for ramps [#2520](https://github.com/valhalla/valhalla/pull/2520)
   * FIXED: Fix bug in trace_route for uturns causing garbage coordinates [#2517](https://github.com/valhalla/valhalla/pull/2517)
   * FIXED: Simplify heading calculation for turn type. Remove undefined behavior case. [#2513](https://github.com/valhalla/valhalla/pull/2513)
   * FIXED: Always set costing name even if one is not provided for osrm serializer weight_name. [#2528](https://github.com/valhalla/valhalla/pull/2528)
   * FIXED: Make single-thread tile building reproducible: fix seed for shuffle, use concurrency configuration from the mjolnir section. [#2515](https://github.com/valhalla/valhalla/pull/2515)
   * FIXED: More Windows compatibility: build tiles and some run actions work now (including CI tests) [#2300](https://github.com/valhalla/valhalla/issues/2300)
   * FIXED: Transcoding of c++ location to pbf location used path edges in the place of filtered edges. [#2542](https://github.com/valhalla/valhalla/pull/2542)
   * FIXED: Add back whitelisting action types. [#2545](https://github.com/valhalla/valhalla/pull/2545)
   * FIXED: Allow uturns for truck costing now that we have derived deadends marked in the edge label [#2559](https://github.com/valhalla/valhalla/pull/2559)
   * FIXED: Map matching uturn trimming at the end of an edge where it wasn't needed. [#2558](https://github.com/valhalla/valhalla/pull/2558)
   * FIXED: Multicue enter roundabout [#2556](https://github.com/valhalla/valhalla/pull/2556)
   * FIXED: Changed reachability computation to take into account live speed [#2597](https://github.com/valhalla/valhalla/pull/2597)
   * FIXED: Fixed a bug where the temp files were not getting read in if you started with the construct edges or build phase for valhalla_build_tiles. [#2601](https://github.com/valhalla/valhalla/pull/2601)
   * FIXED: Updated fr-FR.json with partial translations. [#2605](https://github.com/valhalla/valhalla/pull/2605)
   * FIXED: Removed superfluous const qualifier from odin/signs [#2609](https://github.com/valhalla/valhalla/pull/2609)
   * FIXED: Internal maneuver placement [#2600](https://github.com/valhalla/valhalla/pull/2600)
   * FIXED: Complete fr-FR.json locale. [#2614](https://github.com/valhalla/valhalla/pull/2614)
   * FIXED: Don't truncate precision in polyline encoding [#2632](https://github.com/valhalla/valhalla/pull/2632)
   * FIXED: Fix all compiler warnings in sif and set to -Werror [#2642](https://github.com/valhalla/valhalla/pull/2642)
   * FIXED: Remove unnecessary maneuvers to continue straight [#2647](https://github.com/valhalla/valhalla/pull/2647)
   * FIXED: Linear reference support in route/mapmatch apis (FOW, FRC, bearing, and number of references) [#2645](https://github.com/valhalla/valhalla/pull/2645)
   * FIXED: Ambiguous local to global (with timezone information) date time conversions now all choose to use the later time instead of throwing unhandled exceptions [#2665](https://github.com/valhalla/valhalla/pull/2665)
   * FIXED: Overestimated reach caused be reenquing transition nodes without checking that they had been already expanded [#2670](https://github.com/valhalla/valhalla/pull/2670)
   * FIXED: Build with C++17 standard. Deprecated function calls are substituted with new ones. [#2669](https://github.com/valhalla/valhalla/pull/2669)
   * FIXED: Improve German post_transition_verbal instruction [#2677](https://github.com/valhalla/valhalla/pull/2677)
   * FIXED: Lane updates.  Add the turn lanes to all edges of the way.  Do not "enhance" turn lanes if they are part of a complex restriction.  Moved ProcessTurnLanes after UpdateManeuverPlacementForInternalIntersectionTurns.  Fix for a missing "uturn" indication for intersections on the previous maneuver, we were serializing an empty list. [#2679](https://github.com/valhalla/valhalla/pull/2679)
   * FIXED: Fixes OpenLr serialization [#2688](https://github.com/valhalla/valhalla/pull/2688)
   * FIXED: Internal edges can't be also a ramp or a turn channel.  Also, if an edge is marked as ramp and turn channel mark it as a ramp.  [2689](https://github.com/valhalla/valhalla/pull/2689)
   * FIXED: Check that speeds are equal for the edges going in the same direction while buildig shortcuts [#2691](https://github.com/valhalla/valhalla/pull/2691)
   * FIXED: Missing fork or bear instruction [#2683](https://github.com/valhalla/valhalla/pull/2683)
   * FIXED: Eliminate null pointer dereference in GraphReader::AreEdgesConnected [#2695](https://github.com/valhalla/valhalla/issues/2695)
   * FIXED: Fix polyline simplification float/double comparison [#2698](https://github.com/valhalla/valhalla/issues/2698)
   * FIXED: Weights were sometimes negative due to incorrect updates to elapsed_cost [#2702](https://github.com/valhalla/valhalla/pull/2702)
   * FIXED: Fix bidirectional route failures at deadends [#2705](https://github.com/valhalla/valhalla/pull/2705)
   * FIXED: Updated logic to call out a non-obvious turn [#2708](https://github.com/valhalla/valhalla/pull/2708)
   * FIXED: valhalla_build_statistics multithreaded mode fixed [#2707](https://github.com/valhalla/valhalla/pull/2707)
   * FIXED: If infer_internal_intersections is true then allow internals that are also ramps or TCs. Without this we produce an extra continue manuever.  [#2710](https://github.com/valhalla/valhalla/pull/2710)
   * FIXED: We were routing down roads that should be destination only. Now we mark roads with motor_vehicle=destination and motor_vehicle=customers or access=destination and access=customers as destination only. [#2722](https://github.com/valhalla/valhalla/pull/2722)
   * FIXED: Replace all Python2 print statements with Python3 syntax [#2716](https://github.com/valhalla/valhalla/issues/2716)
   * FIXED: Some HGT files not found [#2723](https://github.com/valhalla/valhalla/issues/2723)
   * FIXED: Fix PencilPointUturn detection by removing short-edge check and updating angle threshold [#2725](https://github.com/valhalla/valhalla/issues/2725)
   * FIXED: Fix invalid continue/bear maneuvers [#2729](https://github.com/valhalla/valhalla/issues/2729)

* **Enhancement**
   * ADDED: Add ability to provide custom implementation for candidate collection in CandidateQuery. [#2328](https://github.com/valhalla/valhalla/pull/2328)
   * ADDED: Cancellation of tile downloading. [#2319](https://github.com/valhalla/valhalla/pull/2319)
   * ADDED: Return the coordinates of the nodes isochrone input locations snapped to [#2111](https://github.com/valhalla/valhalla/pull/2111)
   * ADDED: Allows more complicated routes in timedependent a-star before timing out [#2068](https://github.com/valhalla/valhalla/pull/2068)
   * ADDED: Guide signs and junction names [#2096](https://github.com/valhalla/valhalla/pull/2096)
   * ADDED: Added a bool to the config indicating whether to use commercially set attributes.  Added logic to not call IsIntersectionInternal if this is a commercial data set.  [#2132](https://github.com/valhalla/valhalla/pull/2132)
   * ADDED: Removed commerical data set bool to the config and added more knobs for data.  Added infer_internal_intersections, infer_turn_channels, apply_country_overrides, and use_admin_db.  [#2173](https://github.com/valhalla/valhalla/pull/2173)
   * ADDED: Allow using googletest in unit tests and convert all tests to it (old test.cc is completely removed). [#2128](https://github.com/valhalla/valhalla/pull/2128)
   * ADDED: Add guidance view capability. [#2209](https://github.com/valhalla/valhalla/pull/2209)
   * ADDED: Collect turn cost information as path is formed so that it can be seralized out for trace attributes or osrm flavored intersections. Also add shape_index to osrm intersections. [#2207](https://github.com/valhalla/valhalla/pull/2207)
   * ADDED: Added alley factor to autocost.  Factor is defaulted at 1.0f or do not avoid alleys. [#2246](https://github.com/valhalla/valhalla/pull/2246)
   * ADDED: Support unlimited speed limits where maxspeed=none. [#2251](https://github.com/valhalla/valhalla/pull/2251)
   * ADDED: Implement improved Reachability check using base class Dijkstra. [#2243](https://github.com/valhalla/valhalla/pull/2243)
   * ADDED: Gurka integration test framework with ascii-art maps [#2244](https://github.com/valhalla/valhalla/pull/2244)
   * ADDED: Add to the stop impact when transitioning from higher to lower class road and we are not on a turn channel or ramp. Also, penalize lefts when driving on the right and vice versa. [#2282](https://github.com/valhalla/valhalla/pull/2282)
   * ADDED: Added reclassify_links, use_direction_on_ways, and allow_alt_name as config options.  If `use_direction_on_ways = true` then use `direction` and `int_direction` on the way to update the directional for the `ref` and `int_ref`.  Also, copy int_efs to the refs. [#2285](https://github.com/valhalla/valhalla/pull/2285)
   * ADDED: Add support for live traffic. [#2268](https://github.com/valhalla/valhalla/pull/2268)
   * ADDED: Implement per-location search filters for functional road class and forms of way. [#2289](https://github.com/valhalla/valhalla/pull/2289)
   * ADDED: Approach, multi-cue, and length updates [#2313](https://github.com/valhalla/valhalla/pull/2313)
   * ADDED: Speed up timezone differencing calculation if cache is provided. [#2316](https://github.com/valhalla/valhalla/pull/2316)
   * ADDED: Added rapidjson/schema.h to baldr/rapidjson_util.h to make it available for use within valhalla. [#2330](https://github.com/valhalla/valhalla/issues/2330)
   * ADDED: Support decimal precision for height values in elevation service. Also support polyline5 for encoded polylines input and output to elevation service. [#2324](https://github.com/valhalla/valhalla/pull/2324)
   * ADDED: Use both imminent and distant verbal multi-cue phrases. [#2353](https://github.com/valhalla/valhalla/pull/2353)
   * ADDED: Split parsing stage into 3 separate stages. [#2339](https://github.com/valhalla/valhalla/pull/2339)
   * CHANGED: Speed up graph enhancing by avoiding continuous unordered_set rebuilding [#2349](https://github.com/valhalla/valhalla/pull/2349)
   * CHANGED: Skip calling out to Lua for nodes/ways/relations with not tags - speeds up parsing. [#2351](https://github.com/valhalla/valhalla/pull/2351)
   * CHANGED: Switch to LuaJIT for lua scripting - speeds up file parsing [#2352](https://github.com/valhalla/valhalla/pull/2352)
   * ADDED: Ability to create OpenLR records from raw data. [#2356](https://github.com/valhalla/valhalla/pull/2356)
   * ADDED: Revamp length phrases [#2359](https://github.com/valhalla/valhalla/pull/2359)
   * CHANGED: Do not allocate memory in skadi if we don't need it. [#2373](https://github.com/valhalla/valhalla/pull/2373)
   * CHANGED: Map matching: throw error (443/NoSegment) when no candidate edges are available. [#2370](https://github.com/valhalla/valhalla/pull/2370/)
   * ADDED: Add sk-SK.json (slovak) localization file. [#2376](https://github.com/valhalla/valhalla/pull/2376)
   * ADDED: Extend roundabout phrases. [#2378](https://github.com/valhalla/valhalla/pull/2378)
   * ADDED: More roundabout phrase tests. [#2382](https://github.com/valhalla/valhalla/pull/2382)
   * ADDED: Update the turn and continue phrases to include junction names and guide signs. [#2386](https://github.com/valhalla/valhalla/pull/2386)
   * ADDED: Add the remaining guide sign toward phrases [#2389](https://github.com/valhalla/valhalla/pull/2389)
   * ADDED: The ability to allow immediate uturns at trace points in a map matching request [#2380](https://github.com/valhalla/valhalla/pull/2380)
   * ADDED: Add utility functions to Signs. [#2390](https://github.com/valhalla/valhalla/pull/2390)
   * ADDED: Unified time tracking for all algorithms that support time-based graph expansion. [#2278](https://github.com/valhalla/valhalla/pull/2278)
   * ADDED: Add rail_ferry use and costing. [#2408](https://github.com/valhalla/valhalla/pull/2408)
   * ADDED: `street_side_max_distance`, `display_lat` and `display_lon` to `locations` in input for better control of routing side of street [#1769](https://github.com/valhalla/valhalla/pull/1769)
   * ADDED: Add addtional exit phrases. [#2421](https://github.com/valhalla/valhalla/pull/2421)
   * ADDED: Add Japanese locale, update German. [#2432](https://github.com/valhalla/valhalla/pull/2432)
   * ADDED: Gurka expect_route refactor [#2435](https://github.com/valhalla/valhalla/pull/2435)
   * ADDED: Add option to suppress roundabout exits [#2437](https://github.com/valhalla/valhalla/pull/2437)
   * ADDED: Add Greek locale. [#2438](https://github.com/valhalla/valhalla/pull/2438)
   * ADDED (back): Support for 64bit wide way ids in the edgeinfo structure with no impact to size for data sources with ids 32bits wide. [#2422](https://github.com/valhalla/valhalla/pull/2422)
   * ADDED: Support for 64bit osm node ids in parsing stage of tile building [#2422](https://github.com/valhalla/valhalla/pull/2422)
   * CHANGED: Point2/PointLL are now templated to allow for higher precision coordinate math when desired [#2429](https://github.com/valhalla/valhalla/pull/2429)
   * ADDED: Optional OpenLR Encoded Path Edges in API Response [#2424](https://github.com/valhalla/valhalla/pull/2424)
   * ADDED: Add explicit include for sstream to be compatible with msvc_x64 toolset. [#2449](https://github.com/valhalla/valhalla/pull/2449)
   * ADDED: Properly split returned path if traffic conditions change partway along edges [#2451](https://github.com/valhalla/valhalla/pull/2451/files)
   * ADDED: Add Dutch locale. [#2464](https://github.com/valhalla/valhalla/pull/2464)
   * ADDED: Check with address sanititizer in CI. Add support for undefined behavior sanitizer. [#2487](https://github.com/valhalla/valhalla/pull/2487)
   * ADDED: Ability to recost a path and increased cost/time details along the trippath and json output [#2425](https://github.com/valhalla/valhalla/pull/2425)
   * ADDED: Add the ability to do bikeshare based (ped/bike) multimodal routing [#2031](https://github.com/valhalla/valhalla/pull/2031)
   * ADDED: Route through restrictions enabled by introducing a costing option. [#2469](https://github.com/valhalla/valhalla/pull/2469)
   * ADDED: Migrated to Ubuntu 20.04 base-image [#2508](https://github.com/valhalla/valhalla/pull/2508)
   * CHANGED: Speed up parseways stage by avoiding multiple string comparisons [#2518](https://github.com/valhalla/valhalla/pull/2518)
   * CHANGED: Speed up enhance stage by avoiding GraphTileBuilder copying [#2468](https://github.com/valhalla/valhalla/pull/2468)
   * ADDED: Costing options now includes shortest flag which favors shortest path routes [#2555](https://github.com/valhalla/valhalla/pull/2555)
   * ADDED: Incidents in intersections [#2547](https://github.com/valhalla/valhalla/pull/2547)
   * CHANGED: Refactor mapmatching configuration to use a struct (instead of `boost::property_tree::ptree`). [#2485](https://github.com/valhalla/valhalla/pull/2485)
   * ADDED: Save exit maneuver's begin heading when combining enter & exit roundabout maneuvers. [#2554](https://github.com/valhalla/valhalla/pull/2554)
   * ADDED: Added new urban flag that can be set if edge is within city boundaries to data processing; new use_urban_tag config option; added to osrm response within intersections. [#2522](https://github.com/valhalla/valhalla/pull/2522)
   * ADDED: Parses OpenLr of type PointAlongLine [#2565](https://github.com/valhalla/valhalla/pull/2565)
   * ADDED: Use edge.is_urban is set for serializing is_urban. [#2568](https://github.com/valhalla/valhalla/pull/2568)
   * ADDED: Added new rest/service area uses on the edge. [#2533](https://github.com/valhalla/valhalla/pull/2533)
   * ADDED: Dependency cache for Azure [#2567](https://github.com/valhalla/valhalla/pull/2567)
   * ADDED: Added flexibility to remove the use of the admindb and to use the country and state iso from the tiles; [#2579](https://github.com/valhalla/valhalla/pull/2579)
   * ADDED: Added toll gates and collection points (gantry) to the node;  [#2532](https://github.com/valhalla/valhalla/pull/2532)
   * ADDED: Added osrm serialization for rest/service areas and admins. [#2594](https://github.com/valhalla/valhalla/pull/2594)
   * CHANGED: Improved Russian localization; [#2593](https://github.com/valhalla/valhalla/pull/2593)
   * ADDED: Support restricted class in intersection annotations [#2589](https://github.com/valhalla/valhalla/pull/2589)
   * ADDED: Added trail type trace [#2606](https://github.com/valhalla/valhalla/pull/2606)
   * ADDED: Added tunnel names to the edges as a tagged name.  [#2608](https://github.com/valhalla/valhalla/pull/2608)
   * CHANGED: Moved incidents to the trip leg and cut the shape of the leg at that location [#2610](https://github.com/valhalla/valhalla/pull/2610)
   * ADDED: Costing option to ignore_closures when routing with current flow [#2615](https://github.com/valhalla/valhalla/pull/2615)
   * ADDED: Cross-compilation ability with MinGW64 [#2619](https://github.com/valhalla/valhalla/pull/2619)
   * ADDED: Defines the incident tile schema and incident metadata [#2620](https://github.com/valhalla/valhalla/pull/2620)
   * ADDED: Moves incident serializer logic into a generic serializer [#2621](https://github.com/valhalla/valhalla/pull/2621)
   * ADDED: Incident loading singleton for continually refreshing incident tiles[#2573](https://github.com/valhalla/valhalla/pull/2573)
   * ADDED: One shot mode to valhalla_service so you can run a single request of any type without starting a server [#2624](https://github.com/valhalla/valhalla/pull/2624)
   * ADDED: Adds text instructions to OSRM output [#2625](https://github.com/valhalla/valhalla/pull/2625)
   * ADDED: Adds support for alternate routes [#2626](https://github.com/valhalla/valhalla/pull/2626)
   * CHANGED: Switch Python bindings generator from boost.python to header-only pybind11[#2644](https://github.com/valhalla/valhalla/pull/2644)
   * ADDED: Add support of input file for one-shot mode of valhalla_service [#2648](https://github.com/valhalla/valhalla/pull/2648)
   * ADDED: Linear reference support to locate api [#2645](https://github.com/valhalla/valhalla/pull/2645)
   * ADDED: Implemented OSRM-like turn duration calculation for car. Uses it now in auto costing. [#2651](https://github.com/valhalla/valhalla/pull/2651)
   * ADDED: Enhanced turn lane information in guidance [#2653](https://github.com/valhalla/valhalla/pull/2653)
   * ADDED: `top_speed` option for all motorized vehicles [#2667](https://github.com/valhalla/valhalla/issues/2667)
   * CHANGED: Move turn_lane_direction helper to odin/util [#2675](https://github.com/valhalla/valhalla/pull/2675)
   * ADDED: Add annotations to osrm response including speed limits, unit and sign conventions [#2668](https://github.com/valhalla/valhalla/pull/2668)
   * ADDED: Added functions for predicted speeds encoding-decoding [#2674](https://github.com/valhalla/valhalla/pull/2674)
   * ADDED: Time invariant routing via the bidirectional algorithm. This has the effect that when time dependent routes (arrive_by and depart_at) fall back to bidirectional due to length restrictions they will actually use the correct time of day for one of the search directions [#2660](https://github.com/valhalla/valhalla/pull/2660)
   * ADDED: If the length of the edge is greater than kMaxEdgeLength, then consider this a catastrophic error if the should_error bool is true in the set_length function. [2678](https://github.com/valhalla/valhalla/pull/2678)
   * ADDED: Moved lat,lon coordinates structures from single to double precision. Improves geometry accuracy noticibly at zooms above 17 as well as coordinate snapping and any other geometric operations. Addes about a 2% performance pentalty for standard routes. Graph nodes now have 7 digits of precision.  [#2693](https://github.com/valhalla/valhalla/pull/2693)
   * ADDED: Added signboards to guidance views.  [#2687](https://github.com/valhalla/valhalla/pull/2687)
   * ADDED: Regular speed on shortcut edges is calculated with turn durations taken into account. Truck, motorcycle and motorscooter profiles use OSRM-like turn duration. [#2662](https://github.com/valhalla/valhalla/pull/2662)
   * CHANGED: Remove astar algorithm and replace its use with timedep_forward as its redundant [#2706](https://github.com/valhalla/valhalla/pull/2706)
   * ADDED: An option for shortcut recovery to be cached at start up to reduce the time it takes to do so on the fly [#2714](https://github.com/valhalla/valhalla/pull/2714)
   * ADDED: If width <= 1.9 then no access for auto, truck, bus, taxi, emergency and hov. [#2713](https://github.com/valhalla/valhalla/pull/2713)
<<<<<<< HEAD
   * ADDED: Centroid/Converge/Rendezvous/Meet API which allows input locations to find a least cost convergence point from all locations [#2713](https://github.com/valhalla/valhalla/pull/2734)
=======
   * ADDED: Added support to process the sump_buster tag.  Also, fixed a few small access bugs for nodes. [#2731](https://github.com/valhalla/valhalla/pull/2731)
   * ADDED: Log message if failed to create tiles directory. [#2738](https://github.com/valhalla/valhalla/pull/2738)
   * CHANGED: Tile memory is only owned by the GraphTile rather than shared amongst copies of the graph tile (in GraphReader and TileCaches). [#2340](https://github.com/valhalla/valhalla/pull/2340)
   * ADDED: Add Estonian locale. [#2748](https://github.com/valhalla/valhalla/pull/2748)
   * CHANGED: Handle GraphTile objects as smart pointers [#2703](https://github.com/valhalla/valhalla/pull/2703)
>>>>>>> 0e2ec2f7

## Release Date: 2019-11-21 Valhalla 3.0.9
* **Bug Fix**
   * FIXED: Changed reachability computation to consider both directions of travel wrt candidate edges [#1965](https://github.com/valhalla/valhalla/pull/1965)
   * FIXED: toss ways where access=private and highway=service and service != driveway. [#1960](https://github.com/valhalla/valhalla/pull/1960)
   * FIXED: Fix search_cutoff check in loki correlate_node. [#2023](https://github.com/valhalla/valhalla/pull/2023)
   * FIXED: Computes notion of a deadend at runtime in bidirectional a-star which fixes no-route with a complicated u-turn. [#1982](https://github.com/valhalla/valhalla/issues/1982)
   * FIXED: Fix a bug with heading filter at nodes. [#2058](https://github.com/valhalla/valhalla/pull/2058)
   * FIXED: Bug in map matching continuity checking such that continuity must only be in the forward direction. [#2029](https://github.com/valhalla/valhalla/pull/2029)
   * FIXED: Allow setting the time for map matching paths such that the time is used for speed lookup. [#2030](https://github.com/valhalla/valhalla/pull/2030)
   * FIXED: Don't use density factor for transition cost when user specified flag disables flow speeds. [#2048](https://github.com/valhalla/valhalla/pull/2048)
   * FIXED: Map matching trace_route output now allows for discontinuities in the match though multi match is not supported in valhalla route output. [#2049](https://github.com/valhalla/valhalla/pull/2049)
   * FIXED: Allows routes with no time specified to use time conditional edges and restrictions with a flag denoting as much [#2055](https://github.com/valhalla/valhalla/pull/2055)
   * FIXED: Fixed a bug with 'current' time type map matches. [#2060](https://github.com/valhalla/valhalla/pull/2060)
   * FIXED: Fixed a bug with time dependent expansion in which the expansion distance heuristic was not being used. [#2064](https://github.com/valhalla/valhalla/pull/2064)

* **Enhancement**
   * ADDED: Establish pinpoint test pattern [#1969](https://github.com/valhalla/valhalla/pull/1969)
   * ADDED: Suppress relative direction in ramp/exit instructions if it matches driving side of street [#1990](https://github.com/valhalla/valhalla/pull/1990)
   * ADDED: Added relative direction to the merge maneuver [#1989](https://github.com/valhalla/valhalla/pull/1989)
   * ADDED: Refactor costing to better handle multiple speed datasources [#2026](https://github.com/valhalla/valhalla/pull/2026)
   * ADDED: Better usability of curl for fetching tiles on the fly [#2026](https://github.com/valhalla/valhalla/pull/2026)
   * ADDED: LRU cache scheme for tile storage [#2026](https://github.com/valhalla/valhalla/pull/2026)
   * ADDED: GraphTile size check [#2026](https://github.com/valhalla/valhalla/pull/2026)
   * ADDED: Pick more sane values for highway and toll avoidance [#2026](https://github.com/valhalla/valhalla/pull/2026)
   * ADDED: Refactor adding predicted speed info to speed up process [#2026](https://github.com/valhalla/valhalla/pull/2026)
   * ADDED: Allow selecting speed data sources at request time [#2026](https://github.com/valhalla/valhalla/pull/2026)
   * ADDED: Allow disabling certain neighbors in connectivity map [#2026](https://github.com/valhalla/valhalla/pull/2026)
   * ADDED: Allows routes with time-restricted edges if no time specified and notes restriction in response [#1992](https://github.com/valhalla/valhalla/issues/1992)
   * ADDED: Runtime deadend detection to timedependent a-star. [#2059](https://github.com/valhalla/valhalla/pull/2059)

## Release Date: 2019-09-06 Valhalla 3.0.8
* **Bug Fix**
   * FIXED: Added logic to detect if user is to merge to the left or right [#1892](https://github.com/valhalla/valhalla/pull/1892)
   * FIXED: Overriding the destination_only flag when reclassifying ferries; Also penalizing ferries with a 5 min. penalty in the cost to allow us to avoid destination_only the majority of the time except when it is necessary. [#1895](https://github.com/valhalla/valhalla/pull/1905)
   * FIXED: Suppress forks at motorway junctions and intersecting service roads [#1909](https://github.com/valhalla/valhalla/pull/1909)
   * FIXED: Enhanced fork assignment logic [#1912](https://github.com/valhalla/valhalla/pull/1912)
   * FIXED: Added logic to fall back to return country poly if no state and updated lua for Metro Manila and Ireland [#1910](https://github.com/valhalla/valhalla/pull/1910)
   * FIXED: Added missing motorway fork instruction [#1914](https://github.com/valhalla/valhalla/pull/1914)
   * FIXED: Use begin street name for osrm compat mode [#1916](https://github.com/valhalla/valhalla/pull/1916)
   * FIXED: Added logic to fix missing highway cardinal directions in the US [#1917](https://github.com/valhalla/valhalla/pull/1917)
   * FIXED: Handle forward traversable significant road class intersecting edges [#1928](https://github.com/valhalla/valhalla/pull/1928)
   * FIXED: Fixed bug with shape trimming that impacted Uturns at Via locations. [#1935](https://github.com/valhalla/valhalla/pull/1935)
   * FIXED: Dive bomb updates.  Updated default speeds for urban areas based on roadclass for the enhancer.  Also, updated default speeds based on roadclass in lua.  Fixed an issue where we were subtracting 1 from uint32_t when 0 for stop impact.  Updated reclassify link logic to allow residential roads to be added to the tree, but we only downgrade the links to tertiary.  Updated TransitionCost functions to add 1.5 to the turncost when transitioning from a ramp to a non ramp and vice versa.  Also, added 0.5f to the turncost if the edge is a roundabout. [#1931](https://github.com/valhalla/valhalla/pull/1931)

* **Enhancement**
   * ADDED: Caching url fetched tiles to disk [#1887](https://github.com/valhalla/valhalla/pull/1887)
   * ADDED: filesystem::remove_all [#1887](https://github.com/valhalla/valhalla/pull/1887)
   * ADDED: Minimum enclosing bounding box tool [#1887](https://github.com/valhalla/valhalla/pull/1887)
   * ADDED: Use constrained flow speeds in bidirectional_astar.cc [#1907](https://github.com/valhalla/valhalla/pull/1907)
   * ADDED: Bike Share Stations are now in the graph which should set us up to do multimodal walk/bike scenarios [#1852](https://github.com/valhalla/valhalla/pull/1852)

## Release Date: 2019-7-18 Valhalla 3.0.7
* **Bug Fix**
   * FIXED: Fix pedestrian fork [#1886](https://github.com/valhalla/valhalla/pull/1886)

## Release Date: 2019-7-15 Valhalla 3.0.6
* **Bug Fix**
   * FIXED: Admin name changes. [#1853](https://github.com/valhalla/valhalla/pull/1853) Ref: [#1854](https://github.com/valhalla/valhalla/issues/1854)
   * FIXED: valhalla_add_predicted_traffic was overcommitted while gathering stats. Added a clear. [#1857](https://github.com/valhalla/valhalla/pull/1857)
   * FIXED: regression in map matching when moving to valhalla v3.0.0 [#1863](https://github.com/valhalla/valhalla/pull/1863)
   * FIXED: last step shape in osrm serializer should be 2 of the same point [#1867](https://github.com/valhalla/valhalla/pull/1867)
   * FIXED: Shape trimming at the beginning and ending of the route to not be degenerate [#1876](https://github.com/valhalla/valhalla/pull/1876)
   * FIXED: Duplicate waypoints in osrm serializer [#1880](https://github.com/valhalla/valhalla/pull/1880)
   * FIXED: Updates for heading precision [#1881](https://github.com/valhalla/valhalla/pull/1881)
   * FIXED: Map matching allowed untraversable edges at start of route [#1884](https://github.com/valhalla/valhalla/pull/1884)

* **Enhancement**
   * ADDED: Use the same protobuf object the entire way through the request process [#1837](https://github.com/valhalla/valhalla/pull/1837)
   * ADDED: Enhanced turn lane processing [#1859](https://github.com/valhalla/valhalla/pull/1859)
   * ADDED: Add global_synchronized_cache in valhalla_build_config [#1851](https://github.com/valhalla/valhalla/pull/1851)

## Release Date: 2019-06-04 Valhalla 3.0.5
* **Bug Fix**
   * FIXED: Protect against unnamed rotaries and routes that end in roundabouts not turning off rotary logic [#1840](https://github.com/valhalla/valhalla/pull/1840)

* **Enhancement**
   * ADDED: Add turn lane info at maneuver point [#1830](https://github.com/valhalla/valhalla/pull/1830)

## Release Date: 2019-05-31 Valhalla 3.0.4
* **Bug Fix**
   * FIXED: Improved logic to decide between bear vs. continue [#1798](https://github.com/valhalla/valhalla/pull/1798)
   * FIXED: Bicycle costing allows use of roads with all surface values, but with a penalty based on bicycle type. However, the edge filter totally disallows bad surfaces for some bicycle types, creating situations where reroutes fail if a rider uses a road with a poor surface. [#1800](https://github.com/valhalla/valhalla/pull/1800)
   * FIXED: Moved complex restrictions building to before validate. [#1805](https://github.com/valhalla/valhalla/pull/1805)
   * FIXED: Fix bicycle edge filter whan avoid_bad_surfaces = 1.0 [#1806](https://github.com/valhalla/valhalla/pull/1806)
   * FIXED: Replace the EnhancedTripPath class inheritance with aggregation [#1807](https://github.com/valhalla/valhalla/pull/1807)
   * FIXED: Replace the old timezone shape zip file every time valhalla_build_timezones is ran [#1817](https://github.com/valhalla/valhalla/pull/1817)
   * FIXED: Don't use island snapped edge candidates (from disconnected components or low reach edges) when we rejected other high reachability edges that were closer [#1835](https://github.com/valhalla/valhalla/pull/1835)

## Release Date: 2019-05-08 Valhalla 3.0.3
* **Bug Fix**
   * FIXED: Fixed a rare loop condition in route matcher (edge walking to match a trace).
   * FIXED: Fixed VACUUM ANALYZE syntax issue.  [#1704](https://github.com/valhalla/valhalla/pull/1704)
   * FIXED: Fixed the osrm maneuver type when a maneuver has the to_stay_on attribute set.  [#1714](https://github.com/valhalla/valhalla/pull/1714)
   * FIXED: Fixed osrm compatibility mode attributes.  [#1716](https://github.com/valhalla/valhalla/pull/1716)
   * FIXED: Fixed rotary/roundabout issues in Valhalla OSRM compatibility.  [#1727](https://github.com/valhalla/valhalla/pull/1727)
   * FIXED: Fixed the destinations assignment for exit names in OSRM compatibility mode. [#1732](https://github.com/valhalla/valhalla/pull/1732)
   * FIXED: Enhance merge maneuver type assignment. [#1735](https://github.com/valhalla/valhalla/pull/1735)
   * FIXED: Fixed fork assignments and on ramps for OSRM compatibility mode. [#1738](https://github.com/valhalla/valhalla/pull/1738)
   * FIXED: Fixed cardinal direction on reference names when forward/backward tag is present on relations. Fixes singly digitized roads with opposing directional modifiers. [#1741](https://github.com/valhalla/valhalla/pull/1741)
   * FIXED: Fixed fork assignment and narrative logic when a highway ends and splits into multiple ramps. [#1742](https://github.com/valhalla/valhalla/pull/1742)
   * FIXED: Do not use any avoid edges as origin or destination of a route, matrix, or isochrone. [#1745](https://github.com/valhalla/valhalla/pull/1745)
   * FIXED: Add leg summary and remove unused hint attribute for OSRM compatibility mode. [#1753](https://github.com/valhalla/valhalla/pull/1753)
   * FIXED: Improvements for pedestrian forks, pedestrian roundabouts, and continue maneuvers. [#1768](https://github.com/valhalla/valhalla/pull/1768)
   * FIXED: Added simplified overview for OSRM response and added use_toll logic back to truck costing. [#1765](https://github.com/valhalla/valhalla/pull/1765)
   * FIXED: temp fix for location distance bug [#1774](https://github.com/valhalla/valhalla/pull/1774)
   * FIXED: Fix pedestrian routes using walkway_factor [#1780](https://github.com/valhalla/valhalla/pull/1780)
   * FIXED: Update the begin and end heading of short edges based on use [#1783](https://github.com/valhalla/valhalla/pull/1783)
   * FIXED: GraphReader::AreEdgesConnected update.  If transition count == 0 return false and do not call transition function. [#1786](https://github.com/valhalla/valhalla/pull/1786)
   * FIXED: Only edge candidates that were used in the path are send to serializer: [1788](https://github.com/valhalla/valhalla/pull/1788)
   * FIXED: Added logic to prevent the removal of a destination maneuver when ending on an internal edge [#1792](https://github.com/valhalla/valhalla/pull/1792)
   * FIXED: Fixed instructions when starting on an internal edge [#1796](https://github.com/valhalla/valhalla/pull/1796)

* **Enhancement**
   * Add the ability to run valhalla_build_tiles in stages. Specify the begin_stage and end_stage as command line options. Also cleans up temporary files as the last stage in the pipeline.
   * Add `remove` to `filesystem` namespace. [#1752](https://github.com/valhalla/valhalla/pull/1752)
   * Add TaxiCost into auto costing options.
   * Add `preferred_side` to allow per-location filtering of edges based on the side of the road the location is on and the driving side for that locale.
   * Slightly decreased the internal side-walk factor to .90f to favor roads with attached sidewalks. This impacts roads that have added sidewalk:left, sidewalk:right or sidewalk:both OSM tags (these become attributes on each directedEdge). The user can then avoid/penalize dedicated sidewalks and walkways, when they increase the walkway_factor. Since we slightly decreased the sidewalk_factor internally and only favor sidewalks if use is tagged as sidewalk_left or sidewalk_right, we should tend to route on roads with attached sidewalks rather than separate/dedicated sidewalks, allowing for more road names to be called out since these are labeled more.
   * Add `via` and `break_through` location types [#1737](https://github.com/valhalla/valhalla/pull/1737)
   * Add `street_side_tolerance` and `search_cutoff` to input `location` [#1777](https://github.com/valhalla/valhalla/pull/1777)
   * Return the Valhalla error `Path distance exceeds the max distance limit` for OSRM responses when the route is greater than the service limits. [#1781](https://github.com/valhalla/valhalla/pull/1781)

## Release Date: 2019-01-14 Valhalla 3.0.2
* **Bug Fix**
   * FIXED: Transit update - fix dow and exception when after midnight trips are normalized [#1682](https://github.com/valhalla/valhalla/pull/1682)
   * FIXED: valhalla_convert_transit segfault - GraphTileBuilder has null GraphTileHeader [#1683](https://github.com/valhalla/valhalla/issues/1683)
   * FIXED: Fix crash for trace_route with osrm serialization. Was passing shape rather than locations to the waypoint method.
   * FIXED: Properly set driving_side based on data set in TripPath.
   * FIXED: A bad bicycle route exposed an issue with bidirectional A* when the origin and destination edges are connected. Use A* in these cases to avoid requiring a high cost threshold in BD A*.
   * FIXED: x86 and x64 data compatibility was fixed as the structures weren't aligned.
   * FIXED: x86 tests were failing due mostly to floating point issues and the aforementioned structure misalignment.
* **Enhancement**
   * Add a durations list (delta time between each pair of trace points), a begin_time and a use_timestamp flag to trace_route requests. This allows using the input trace timestamps or durations plus the begin_time to compute elapsed time at each edge in the matched path (rather than using costing methods).
   * Add support for polyline5 encoding for OSRM formatted output.
* **Note**
   * Isochrones and openlr are both noted as not working with release builds for x86 (32bit) platforms. We'll look at getting this fixed in a future release

## Release Date: 2018-11-21 Valhalla 3.0.1
* **Bug Fix**
   * FIXED: Fixed a rare, but serious bug with bicycle costing. ferry_factor_ in bicycle costing shadowed the data member in the base dynamic cost class, leading to an unitialized variable. Occasionally, this would lead to negative costs which caused failures. [#1663](https://github.com/valhalla/valhalla/pull/1663)
   * FIXED: Fixed use of units in OSRM compatibility mode. [#1662](https://github.com/valhalla/valhalla/pull/1662)

## Release Date: 2018-11-21 Valhalla 3.0.0
* **NOTE**
   * This release changes the Valhalla graph tile formats to make the tile data more efficient and flexible. Tile data is incompatible with Valhalla 2.x builds, and code for 3.x is incompatible with data built for Valahalla 2.x versions. Valhalla tile sizes are slightly smaller (for datasets using elevation information the size savings is over 10%). In addition, there is increased flexibility for creating different variants of tiles to support different applications (e.g. bicycle only, or driving only).
* **Enhancement**
   * Remove the use of DirectedEdge for transitions between nodes on different hierarchy levels. A new structure, NodeTransition, is now used to transition to nodes on different hierarchy level. This saves space since only the end node GraphId is needed for the transitions (and DirectedEdge is a large data structure).
   * Change the NodeInfo lat,lon to use an offset from the tile base lat,lon. This potentially allows higher precision than using float, but more importantly saves space and allows support for NodeTransitions as well as spare for future growth.
   * Remove the EdgeElevation structure and max grade information into DirectedEdge and mean elevation into EdgeInfo. This saves space.
   * Reduce wayid to 32 bits. This allows sufficient growth when using OpenStreetMap data and frees space in EdgeInfo (allows moving speed limit and mean elevation from other structures).
   * Move name consistency from NodeInfo to DirectedEdge. This allows a more efficient lookup of name consistency.
   * Update all path algorithms to use NodeTransition logic rather than special DirectedEdge transition types. This simplifies PathAlgorithms slightly and removes some conditional logic.
   * Add an optional GraphFilter stage to tile building pipeline. This allows removal of edges and nodes based on access. This allows bicycle only, pedestrian only, or driving only datasets (or combinations) to be created - allowing smaller datasets for special purpose applications.
* **Deprecate**
   * Valhalla 3.0 removes support for OSMLR.

## Release Date: 2018-11-20 Valhalla 2.7.2
* **Enhancement**
   * UPDATED: Added a configuration variable for max_timedep_distance. This is used in selecting the path algorithm and provides the maximum distance between locations when choosing a time dependent path algorithm (other than multi modal). Above this distance, bidirectional A* is used with no time dependencies.
   * UPDATED: Remove transition edges from priority queue in Multimodal methods.
   * UPDATED: Fully implement street names and exit signs with ability to identify route numbers. [#1635](https://github.com/valhalla/valhalla/pull/1635)
* **Bug Fix**
   * FIXED: A timed-turned restriction should not be applied when a non-timed route is executed.  [#1615](https://github.com/valhalla/valhalla/pull/1615)
   * FIXED: Changed unordered_map to unordered_multimap for polys. Poly map can contain the same key but different multi-polygons. For example, islands for a country or timezone polygons for a country.
   * FIXED: Fixed timezone db issue where TZIDs did not exist in the Howard Hinnant date time db that is used in the date_time class for tz indexes.  Added logic to create aliases for TZIDs based on https://en.wikipedia.org/wiki/List_of_tz_database_time_zones
   * FIXED: Fixed the ramp turn modifiers for osrm compat [#1569](https://github.com/valhalla/valhalla/pull/1569)
   * FIXED: Fixed the step geometry when using the osrm compat mode [#1571](https://github.com/valhalla/valhalla/pull/1571)
   * FIXED: Fixed a data creation bug causing issues with A* routes ending on loops. [#1576](https://github.com/valhalla/valhalla/pull/1576)
   * FIXED: Fixed an issue with a bad route where destination only was present. Was due to thresholds in bidirectional A*. Changed threshold to be cost based rather than number of iterations). [#1586](https://github.com/valhalla/valhalla/pull/1586)
   * FIXED: Fixed an issue with destination only (private) roads being used in bicycle routes. Centralized some "base" transition cost logic in the base DynamicCost class. [#1587](https://github.com/valhalla/valhalla/pull/1587)
   * FIXED: Remove extraneous ramp maneuvers [#1657](https://github.com/valhalla/valhalla/pull/1657)

## Release Date: 2018-10-02 Valhalla 2.7.1
* **Enhancement**
   * UPDATED: Added date time support to forward and reverse isochrones. Add speed lookup (predicted speeds and/or free-flow or constrained flow speed) if date_time is present.
   * UPDATED: Add timezone checks to multimodal routes and isochrones (updates localtime if the path crosses into a timezone different than the start location).
* **Data Producer Update**
   * UPDATED: Removed boost date time support from transit.  Now using the Howard Hinnant date library.
* **Bug Fix**
   * FIXED: Fixed a bug with shortcuts that leads to inconsistent routes depending on whether shortcuts are taken, different origins can lead to different paths near the destination. This fix also improves performance on long routes and matrices.
   * FIXED: We were getting inconsistent results between departing at current date/time vs entering the current date/time.  This issue is due to the fact that the iso_date_time function returns the full iso date_time with the timezone offset (e.g., 2018-09-27T10:23-07:00 vs 2018-09-27T10:23). When we refactored the date_time code to use the new Howard Hinnant date library, we introduced this bug.
   * FIXED: Increased the threshold in CostMatrix to address null time and distance values occuring for truck costing with locations near the max distance.

## Release Date: 2018-09-13 Valhalla 2.7.0
* **Enhancement**
   * UPDATED: Refactor to use the pbf options instead of the ptree config [#1428](https://github.com/valhalla/valhalla/pull/1428) This completes [1357](https://github.com/valhalla/valhalla/issues/1357)
   * UPDATED: Removed the boost/date_time dependency from baldr and odin. We added the Howard Hinnant date and time library as a submodule. [#1494](https://github.com/valhalla/valhalla/pull/1494)
   * UPDATED: Fixed 'Drvie' typo [#1505](https://github.com/valhalla/valhalla/pull/1505) This completes [1504](https://github.com/valhalla/valhalla/issues/1504)
   * UPDATED: Optimizations of GetSpeed for predicted speeds [1490](https://github.com/valhalla/valhalla/issues/1490)
   * UPDATED: Isotile optimizations
   * UPDATED: Added stats to predictive traffic logging
   * UPDATED: resample_polyline - Breaks the polyline into equal length segments at a sample distance near the resolution. Break out of the loop through polyline points once we reach the specified number of samplesthen append the last
polyline point.
   * UPDATED: added android logging and uses a shared graph reader
   * UPDATED: Do not run a second pass on long pedestrian routes that include a ferry (but succeed on first pass). This is a performance fix. Long pedestrian routes with A star factor based on ferry speed end up being very inefficient.
* **Bug Fix**
   * FIXED: A* destination only
   * FIXED: Fixed through locations weren't honored [#1449](https://github.com/valhalla/valhalla/pull/1449)


## Release Date: 2018-08-02 Valhalla 3.0.0-rc.4
* **Node Bindings**
   * UPDATED: add some worker pool handling
   [#1467](https://github.com/valhalla/valhalla/pull/1467)

## Release Date: 2018-08-02 Valhalla 3.0.0-rc.3
* **Node Bindings**
   * UPDATED: replaced N-API with node-addon-api wrapper and made the actor
   functions asynchronous
   [#1457](https://github.com/valhalla/valhalla/pull/1457)

## Release Date: 2018-07-24 Valhalla 3.0.0-rc.2
* **Node Bindings**
   * FIXED: turn on the autocleanup functionality for the actor object.
   [#1439](https://github.com/valhalla/valhalla/pull/1439)

## Release Date: 2018-07-16 Valhalla 3.0.0-rc.1
* **Enhancement**
   * ADDED: exposed the rest of the actions to the node bindings and added tests. [#1415](https://github.com/valhalla/valhalla/pull/1415)

## Release Date: 2018-07-12 Valhalla 3.0.0-alpha.1
**NOTE**: There was already a small package named `valhalla` on the npm registry, only published up to version 0.0.3. The team at npm has transferred the package to us, but would like us to publish something to it ASAP to prove our stake in it. Though the bindings do not have all of the actor functionality exposed yet (just route), we are going to publish an alpha release of 3.0.0 to get something up on npm.
* **Infrastructure**:
   * ADDED: add in time dependent algorithms if the distance between locations is less than 500km.
   * ADDED: TurnLanes to indicate turning lanes at the end of a directed edge.
   * ADDED: Added PredictedSpeeds to Valhalla tiles and logic to compute speed based on predictive speed profiles.
* **Data Producer Update**
   * ADDED: is_route_num flag was added to Sign records. Set this to true if the exit sign comes from a route number/ref.
   * CHANGED: Lower speeds on driveways, drive-thru, and parking aisle. Set destination only flag for drive thru use.
   * ADDED: Initial implementation of turn lanes.
  **Bug Fix**
   * CHANGED: Fix destination only penalty for A* and time dependent cases.
   * CHANGED: Use the distance from GetOffsetForHeading, based on road classification and road use (e.g. ramp, turn channel, etc.), within tangent_angle function.
* **Map Matching**
   * FIXED: Fixed trace_route edge_walk server abort [#1365](https://github.com/valhalla/valhalla/pull/1365)
* **Enhancement**
   * ADDED: Added post process for updating free and constrained speeds in the directed edges.
   * UPDATED: Parse the json request once and store in a protocol buffer to pass along the pipeline. This completed the first portion of [1357](https://github.com/valhalla/valhalla/issues/1357)
   * UPDATED: Changed the shape_match attribute from a string to an enum. Fixes [1376](https://github.com/valhalla/valhalla/issues/1376)
   * ADDED: Node bindings for route [#1341](https://github.com/valhalla/valhalla/pull/1341)
   * UPDATED: Use a non-linear use_highways factor (to more heavily penalize highways as use_highways approaches 0).

## Release Date: 2018-07-15 Valhalla 2.6.3
* **API**:
   * FIXED: Use a non-linear use_highways factor (to more heavily penalize highways as use_highways approaches 0).
   * FIXED: Fixed the highway_factor when use_highways < 0.5.
   * ENHANCEMENT: Added logic to modulate the surface factor based on use_trails.
   * ADDED: New customer test requests for motorcycle costing.

## Release Date: 2018-06-28 Valhalla 2.6.2
* **Data Producer Update**
   * FIXED: Complex restriction sorting bug.  Check of has_dt in ComplexRestrictionBuilder::operator==.
* **API**:
   * FIXED: Fixed CostFactory convenience method that registers costing models
   * ADDED: Added use_tolls into motorcycle costing options

## Release Date: 2018-05-28 Valhalla 2.6.0
* **Infrastructure**:
   * CHANGED: Update cmake buildsystem to replace autoconf [#1272](https://github.com/valhalla/valhalla/pull/1272)
* **API**:
   * CHANGED: Move `trace_options` parsing to map matcher factory [#1260](https://github.com/valhalla/valhalla/pull/1260)
   * ADDED: New costing method for AutoDataFix [#1283](https://github.com/valhalla/valhalla/pull/1283)

## Release Date: 2018-05-21 Valhalla 2.5.0
* **Infrastructure**
   * ADDED: Add code formatting and linting.
* **API**
   * ADDED: Added new motorcycle costing, motorcycle access flag in data and use_trails option.
* **Routing**
   * ADDED: Add time dependnet forward and reverse A* methods.
   * FIXED: Increase minimum threshold for driving routes in bidirectional A* (fixes some instances of bad paths).
* **Data Producer Update**
   * CHANGED: Updates to properly handle cycleway crossings.
   * CHANGED: Conditionally include driveways that are private.
   * ADDED: Added logic to set motorcycle access.  This includes lua, country access, and user access flags for motorcycles.

## Release Date: 2018-04-11 Valhalla 2.4.9
* **Enhancement**
   * Added European Portuguese localization for Valhalla
   * Updates to EdgeStatus to improve performance. Use an unordered_map of tile Id and allocate an array for each edge in the tile. This allows using pointers to access status for sequential edges. This improves performance by 50% or so.
   * A couple of bicycle costing updates to improve route quality: avoid roads marked as part of a truck network, to remove the density penalty for transition costs.
   * When optimal matrix type is selected, now use CostMatrix for source to target pedestrian and bicycle matrix calls when both counts are above some threshold. This improves performance in general and lessens some long running requests.
*  **Data Producer Update**
   * Added logic to protect against setting a speed of 0 for ferries.

## Release Date: 2018-03-27 Valhalla 2.4.8
* **Enhancement**
   * Updates for Italian verbal translations
   * Optionally remove driveways at graph creation time
   * Optionally disable candidate edge penalty in path finding
   * OSRM compatible route, matrix and map matching response generation
   * Minimal Windows build compatibility
   * Refactoring to use PBF as the IPC mechanism for all objects
   * Improvements to internal intersection marking to reduce false positives
* **Bug Fix**
   * Cap candidate edge penalty in path finding to reduce excessive expansion
   * Fix trivial paths at deadends

## Release Date: 2018-02-08 Valhalla 2.4.7
* **Enhancement**
   * Speed up building tiles from small OSM imports by using boost directory iterator rather than going through all possible tiles and testing each if the file exists.
* **Bug Fix**
   * Protect against overflow in string to float conversion inside OSM parsing.

## Release Date: 2018-01-26 Valhalla 2.4.6
* **Enhancement**
   * Elevation library will lazy load RAW formatted sources

## Release Date: 2018-01-24 Valhalla 2.4.5
* **Enhancement**
   * Elevation packing utility can unpack lz4hc now
* **Bug Fix**
   * Fixed broken darwin builds

## Release Date: 2018-01-23 Valhalla 2.4.4
* **Enhancement**
   * Elevation service speed improvments and the ability to serve lz4hc compressed data
   * Basic support for downloading routing tiles on demand
   * Deprecated `valhalla_route_service`, now all services (including elevation) are found under `valhalla_service`

## Release Date: 2017-12-11 Valhalla 2.4.3
* **Enhancement**
   * Remove union from GraphId speeds up some platforms
   * Use SAC scale in pedestrian costing
   * Expanded python bindings to include all actions (route, matrix, isochrone, etc)
* **Bug Fix**
   * French translation typo fixes
*  **Data Producer Update**
   * Handling shapes that intersect the poles when binning
   * Handling when transit shapes are less than 2 points

## Release Date: 2017-11-09 Valhalla 2.4.1
*  **Data Producer Update**
   * Added kMopedAccess to modes for complex restrictions.  Remove the kMopedAccess when auto access is removed.  Also, add the kMopedAccess when an auto restriction is found.

## Release Date: 2017-11-08 Valhalla 2.4.0
*  **Data Producer Update**
   * Added logic to support restriction = x with a the except tag.  We apply the restriction to everything except for modes in the except tag.
   * Added logic to support railway_service and coach_service in transit.
* **Bug Fix**
  * Return proper edge_walk path for requested shape_match=walk_or_snap
  * Skip invalid stateid for Top-K requests

## Release Date: 2017-11-07 Valhalla 2.3.9
* **Enhancement**
  * Top-K map matched path generation now only returns unique paths and does so with fewer iterations
  * Navigator call outs for both imperial and metric units
  * The surface types allowed for a given bike route can now be controlled via a request parameter `avoid_bad_surfaces`
  * Improved support for motorscooter costing via surface types, road classification and vehicle specific tagging
* **Bug Fix**
  * Connectivity maps now include information about transit tiles
  * Lane counts for singly digitized roads are now correct for a given directed edge
  * Edge merging code for assigning osmlr segments is now robust to partial tile sets
  * Fix matrix path finding to allow transitioning down to lower levels when appropriate. In particular, do not supersede shortcut edges until no longer expanding on the next level.
  * Fix optimizer rotate location method. This fixes a bug where optimal ordering was bad for large location sets.
*  **Data Producer Update**
   * Duration tags are now used to properly set the speed of travel for a ferry routes

## Release Date: 2017-10-17 Valhalla 2.3.8
* **Bug Fix**
  * Fixed the roundabout exit count for bicycles when the roundabout is a road and not a cycleway
  * Enable a pedestrian path to remain on roundabout instead of getting off and back on
  * Fixed the penalization of candidate locations in the uni-directional A* algorithm (used for trivial paths)
*  **Data Producer Update**
   * Added logic to set bike forward and tag to true where kv["sac_scale"] == "hiking". All other values for sac_scale turn off bicycle access.  If sac_scale or mtb keys are found and a surface tag is not set we default to kPath.
   * Fixed a bug where surface=unpaved was being assigned Surface::kPavedSmooth.

## Release Date: 2017-9-11 Valhalla 2.3.7
* **Bug Fix**
  * Update bidirectional connections to handle cases where the connecting edge is one of the origin (or destination) edges and the cost is high. Fixes some pedestrian route issues that were reported.
*  **Data Producer Update**
   * Added support for motorroad tag (default and per country).
   * Update OSMLR segment association logic to fix issue where chunks wrote over leftover segments. Fix search along edges to include a radius so any nearby edges are also considered.

## Release Date: 2017-08-29 Valhalla 2.3.6
* **Bug Fix**
  * Pedestrian paths including ferries no longer cause circuitous routes
  * Fix a crash in map matching route finding where heading from shape was using a `nullptr` tile
  * Spanish language narrative corrections
  * Fix traffic segment matcher to always set the start time of a segment when its known
* **Enhancement**
  * Location correlation scoring improvements to avoid situations where less likely start or ending locations are selected

## Release Date: 2017-08-22 Valhalla 2.3.5
* **Bug Fix**
  * Clamp the edge score in thor. Extreme values were causing bad alloc crashes.
  * Fix multimodal isochrones. EdgeLabel refactor caused issues.
* **Data Producer Update**
  * Update lua logic to properly handle vehicle=no tags.

## Release Date: 2017-08-14 Valhalla 2.3.4
* **Bug Fix**
  * Enforce limits on maximum per point accuracy to avoid long running map matching computations

## Release Date: 2017-08-14 Valhalla 2.3.3
* **Bug Fix**
  * Maximum osm node reached now causes bitset to resize to accomodate when building tiles
  * Fix wrong side of street information and remove redundant node snapping
  * Fix path differences between services and `valhalla_run_route`
  * Fix map matching crash when interpolating duplicate input points
  * Fix unhandled exception when trace_route or trace_attributes when there are no continuous matches
* **Enhancement**
  * Folded Low-Stress Biking Code into the regular Bicycle code and removed the LowStressBicycleCost class. Now when making a query for bicycle routing, a value of 0 for use_hills and use_roads produces low-stress biking routes, while a value of 1 for both provides more intense professional bike routes.
  * Bike costing default values changed. use_roads and use_hills are now 0.25 by default instead of 0.5 and the default bike is now a hybrid bike instead of a road bike.
  * Added logic to use station hierarchy from transitland.  Osm and egress nodes are connected by transitconnections.  Egress and stations are connected by egressconnections.  Stations and platforms are connected by platformconnections.  This includes narrative updates for Odin as well.

## Release Date: 2017-07-31 Valhalla 2.3.2
* **Bug Fix**
  * Update to use oneway:psv if oneway:bus does not exist.
  * Fix out of bounds memory issue in DoubleBucketQueue.
  * Many things are now taken into consideration to determine which sides of the road have what cyclelanes, because they were not being parsed correctly before
  * Fixed issue where sometimes a "oneway:bicycle=no" tag on a two-way street would cause the road to become a oneway for bicycles
  * Fixed trace_attributes edge_walk cases where the start or end points in the shape are close to graph nodes (intersections)
  * Fixed 32bit architecture crashing for certain routes with non-deterministic placement of edges labels in bucketized queue datastructure
* **Enhancement**
  * Improve multi-modal routes by adjusting the pedestrian mode factor (routes use less walking in favor of public transit).
  * Added interface framework to support "top-k" paths within map-matching.
  * Created a base EdgeLabel class that contains all data needed within costing methods and supports the basic path algorithms (forward direction, A*, with accumulated path distance). Derive class for bidirectional algorithms (BDEdgeLabel) and for multimodal algorithms. Lowers memory use by combining some fields (using spare bits from GraphId).
  * Added elapsed time estimates to map-matching labels in preparation for using timestamps in map-matching.
  * Added parsing of various OSM tags: "bicycle=use_sidepath", "bicycle=dismount", "segregated=*", "shoulder=*", "cycleway:buffer=*", and several variations of these.
  * Both trace_route and trace_attributes will parse `time` and `accuracy` parameters when the shape is provided as unencoded
  * Map-matching will now use the time (in seconds) of each gps reading (if provided) to narrow the search space and avoid finding matches that are impossibly fast

## Release Date: 2017-07-10 Valhalla 2.3.0
* **Bug Fix**
  * Fixed a bug in traffic segment matcher where length was populated but had invalid times
* **Embedded Compilation**
  * Decoupled the service components from the rest of the worker objects so that the worker objects could be used in non http service contexts
   * Added an actor class which encapsulates the various worker objects and allows the various end points to be called /route /height etc. without needing to run a service
* **Low-Stress Bicycle**
  * Worked on creating a new low-stress biking option that focuses more on taking safer roads like cycle ways or residential roads than the standard bike costing option does.

## Release Date: 2017-06-26 Valhalla 2.2.9
* **Bug Fix**
  * Fix a bug introduced in 2.2.8 where map matching search extent was incorrect in longitude axis.

## Release Date: 2017-06-23 Valhalla 2.2.8
* **Bug Fix**
  * Traffic segment matcher (exposed through Python bindings) - fix cases where partial (or no) results could be returned when breaking out of loop in form_segments early.
* **Traffic Matching Update**
  * Traffic segment matcher - handle special cases when entering and exiting turn channels.
* **Guidance Improvements**
  * Added Swedish (se-SV) narrative file.

## Release Date: 2017-06-20 Valhalla 2.2.7
* **Bug Fixes**
  * Traffic segment matcher (exposed through Python bindings) makes use of accuracy per point in the input
  * Traffic segment matcher is robust to consecutive transition edges in matched path
* **Isochrone Changes**
  * Set up isochrone to be able to handle multi-location queries in the future
* **Data Producer Updates**
  * Fixes to valhalla_associate_segments to address threading issue.
  * Added support for restrictions that refers only to appropriate type of vehicle.
* **Navigator**
  * Added pre-alpha implementation that will perform guidance for mobile devices.
* **Map Matching Updates**
  * Added capability to customize match_options

## Release Date: 2017-06-12 Valhalla 2.2.6
* **Bug Fixes**
  * Fixed the begin shape index where an end_route_discontinuity exists
* **Guidance Improvements**
  * Updated Slovenian (sl-SI) narrative file.
* **Data Producer Updates**
  * Added support for per mode restrictions (e.g., restriction:&lt;type&gt;)  Saved these restrictions as "complex" restrictions which currently support per mode lookup (unlike simple restrictions which are assumed to apply to all driving modes).
* **Matrix Updates**
  * Increased max distance threshold for auto costing and other similar costings to 400 km instead of 200 km

## Release Date: 2017-06-05 Valhalla 2.2.5
* **Bug Fixes**
  * Fixed matched point edge_index by skipping transition edges.
  * Use double precision in meili grid traversal to fix some incorrect grid cases.
  * Update meili to use DoubleBucketQueue and GraphReader methods rather than internal methods.

## Release Date: 2017-05-17 Valhalla 2.2.4
* **Bug Fixes**
  * Fix isochrone bug where the default access mode was used - this rejected edges that should not have been rejected for cases than automobile.
  * Fix A* handling of edge costs for trivial routes. This fixed an issue with disconnected regions that projected to a single edge.
  * Fix TripPathBuilder crash if first edge is a transition edge (was occurring with map-matching in rare occasions).

## Release Date: 2017-05-15 Valhalla 2.2.3
* **Map Matching Improvement**
  * Return begin and end route discontinuities. Also, returns partial shape of edge at route discontinuity.
* **Isochrone Improvements**
  * Add logic to make sure the center location remains fixed at the center of a tile/grid in the isotile.
  * Add a default generalization factor that is based on the grid size. Users can still override this factor but the default behavior is improved.
  * Add ExpandForward and ExpandReverse methods as is done in bidirectional A*. This improves handling of transitions between hierarchy levels.
* **Graph Correlation Improvements**
  * Add options to control both radius and reachability per input location (with defaults) to control correlation of input locations to the graph in such a way as to avoid routing between disconnected regions and favor more likely paths.

## Release Date: 2017-05-08 Valhalla 2.2.0
* **Guidance Improvements**
  * Added Russian (ru-RU) narrative file.
  * Updated Slovenian (sl-SI) narrative file.
* **Data Producer Updates**
  * Assign destination sign info on bidirectional ramps.
  * Update ReclassifyLinks. Use a "link-tree" which is formed from the exit node and terminates at entrance nodes. Exit nodes are sorted by classification so motorway exits are done before trunks, etc. Updated the turn channel logic - now more consistently applies turn channel use.
  * Updated traffic segment associations to properly work with elevation and lane connectivity information (which is stored after the traffic association).

## Release Date: 2017-04-24 Valhalla 2.1.9
* **Elevation Update**
  * Created a new EdgeElevation structure which includes max upward and downward slope (moved from DirectedEdge) and mean elevation.
* **Routing Improvements**
  * Destination only fix when "nested" destination only areas cause a route failure. Allow destination only edges (with penalty) on 2nd pass.
  * Fix heading to properly use the partial edge shape rather than entire edge shape to determine heading at the begin and end locations.
  * Some cleanup and simplification of the bidirectional A* algorithm.
  * Some cleanup and simplification of TripPathBuilder.
  * Make TileHierarchy data and methods static and remove tile_dir from the tile hierarchy.
* **Map Matching Improvement**
  * Return matched points with trace attributes when using map_snap.
* **Data Producer Updates**
  * lua updates so that the chunnel will work again.

## Release Date: 2017-04-04 Valhalla 2.1.8
* **Map Matching Release**
  * Added max trace limits and out-of-bounds checks for customizable trace options

## Release Date: 2017-03-29 Valhalla 2.1.7
* **Map Matching Release**
  * Increased service limits for trace
* **Data Producer Updates**
  * Transit: Remove the dependency on using level 2 tiles for transit builder
* **Traffic Updates**
  * Segment matcher completely re-written to handle many complex issues when matching traces to OTSs
* **Service Improvement**
  * Bug Fix - relaxed rapidjson parsing to allow numeric type coercion
* **Routing Improvements**
  * Level the forward and reverse paths in bidirectional A * to account for distance approximation differences.
  * Add logic for Use==kPath to bicycle costing so that paths are favored (as are footways).

## Release Date: 2017-03-10 Valhalla 2.1.3
* **Guidance Improvement**
  * Corrections to Slovenian narrative language file
  **Routing Improvements**
  * Increased the pedestrian search radius from 25 to 50 within the meili configuration to reduce U-turns with map-matching
  * Added a max avoid location limit

## Release Date: 2017-02-22 Valhalla 2.1.0
* **Guidance Improvement**
  * Added ca-ES (Catalan) and sl-SI (Slovenian) narrative language files
* **Routing  Improvement**
  * Fix through location reverse ordering bug (introduced in 2.0.9) in output of route responses for depart_at routes
  * Fix edge_walking method to handle cases where more than 1 initial edge is found
* **Data Producer Updates**
  * Improved transit by processing frequency based schedules.
  * Updated graph validation to more aggressively check graph consistency on level 0 and level 1
  * Fix the EdgeInfo hash to not create duplicate edge info records when creating hierarchies

## Release Date: 2017-02-21 Valhalla 2.0.9
* **Guidance Improvement**
  * Improved Italian narrative by handling articulated prepositions
  * Properly calling out turn channel maneuver
* **Routing Improvement**
  * Improved path determination by increasing stop impact for link to link transitions at intersections
  * Fixed through location handling, now includes cost at throughs and properly uses heading
  * Added ability to adjust location heading tolerance
* **Traffic Updates**
  * Fixed segment matching json to properly return non-string values where apropriate
* **Data Producer Updates**
  * Process node:ref and way:junction_ref as a semicolon separated list for exit numbers
  * Removed duplicated interchange sign information when ways are split into edges
  * Use a sequence within HierarchyBuilder to lower memory requirements for planet / large data imports.
  * Add connecting OSM wayId to a transit stop within NodeInfo.
  * Lua update:  removed ways that were being added to the routing graph.
  * Transit:  Fixed an issue where add_service_day and remove_service_day was not using the tile creation date, but the service start date for transit.
  * Transit:  Added acceptance test logic.
  * Transit:  Added fallback option if the associated wayid is not found.  Use distance approximator to find the closest edge.
  * Transit:  Added URL encoding for one stop ids that contain diacriticals.  Also, added include_geometry=false for route requests.
* **Optimized Routing Update**
  * Added an original index to the location object in the optimized route response
* **Trace Route Improvement**
  * Updated find_start_node to fix "GraphTile NodeInfo index out of bounds" error

## Release Date: 2017-01-30 Valhalla 2.0.6
* **Guidance Improvement**
  * Italian phrases were updated
* **Routing Improvement**
  * Fixed an issue where date and time was returning an invalid ISO8601 time format for date_time values in positive UTC. + sign was missing.
  * Fixed an encoding issue that was discovered for tranist_fetcher.  We were not encoding onestop_ids or route_ids.  Also, added exclude_geometry=true for route API calls.
* **Data Producer Updates**
  * Added logic to grab a single feed in valhalla_build_transit.

## Release Date: 2017-01-04 Valhalla 2.0.3
* **Service Improvement**
  * Added support for interrupting requests. If the connection is closed, route computation and map-matching can be interrupted prior to completion.
* **Routing Improvement**
  * Ignore name inconsistency when entering a link to avoid double penalizing.
* **Data Producer Updates**
  * Fixed consistent name assignment for ramps and turn lanes which improved guidance.
  * Added a flag to directed edges indicating if the edge has names. This can potentially be used in costing methods.
  * Allow future use of spare GraphId bits within DirectedEdge.

## Release Date: 2016-12-13 Valhalla 2.0.2
* **Routing Improvement**
  * Added support for multi-way restrictions to matrix and isochrones.
  * Added HOV costing model.
  * Speed limit updates.   Added logic to save average speed separately from speed limits.
  * Added transit include and exclude logic to multimodal isochrone.
  * Fix some edge cases for trivial (single edge) paths.
  * Better treatment of destination access only when using bidirectional A*.
* **Performance Improvement**
  * Improved performance of the path algorithms by making many access methods inline.

## Release Date: 2016-11-28 Valhalla 2.0.1
* **Routing Improvement**
  * Preliminary support for multi-way restrictions
* **Issues Fixed**
  * Fixed tile incompatiblity between 64 and 32bit architectures
  * Fixed missing edges within tile edge search indexes
  * Fixed an issue where transit isochrone was cut off if we took transit that was greater than the max_seconds and other transit lines or buses were then not considered.

## Release Date: 2016-11-15 Valhalla 2.0

* **Tile Redesign**
  * Updated the graph tiles to store edges only on the hierarchy level they belong to. Prior to this, the highways were stored on all levels, they now exist only on the highway hierarchy. Similar changes were made for arterial level roads. This leads to about a 20% reduction in tile size.
  * The tile redesign required changes to the path generation algorithms. They must now transition freely beteeen levels, even for pedestrian and bicycle routes. To offset the extra transitions, the main algorithms were changed to expand nodes at each level that has directed edges, rather than adding the transition edges to the priority queue/adjacency list. This change helps performance. The hierarchy limits that are used to speed the computation of driving routes by utilizing the highway hierarchy were adjusted to work with the new path algorithms.
  * Some changes to costing were also required, for example pedestrian and bicycle routes skip shortcut edges.
  * Many tile data structures were altered to explicitly size different fields and make room for "spare" fields that will allow future growth. In addition, the tile itself has extra "spare" records that can be appended to the end of the tile and referenced from the tile header. This also will allow future growth without breaking backward compatibility.
* **Guidance Improvement**
  * Refactored trip path to use an enumerated `Use` for edge and an enumerated `NodeType` for node
  * Fixed some wording in the Hindi narrative file
  * Fixed missing turn maneuver by updating the forward intersecting edge logic
* **Issues Fixed**
  * Fixed an issue with pedestrian routes where a short u-turn was taken to avoid the "crossing" penalty.
  * Fixed bicycle routing due to high penalty to enter an access=destination area. Changed to a smaller, length based factor to try to avoid long regions where access = destination. Added a driveway penalty to avoid taking driveways (which are often marked as access=destination).
  * Fixed regression where service did not adhere to the list of allowed actions in the Loki configuration
* **Graph Correlation**
  * External contributions from Navitia have lead to greatly reduced per-location graph correlation. Average correlation time is now less than 1ms down from 4-9ms.

## Release Date: 2016-10-17

* **Guidance Improvement**
  * Added the Hindi (hi-IN) narrative language
* **Service Additions**
  * Added internal valhalla error codes utility in baldr and modified all services to make use of and return as JSON response
  * See documentation https://github.com/valhalla/valhalla-docs/blob/master/api-reference.md#internal-error-codes-and-conditions
* **Time-Distance Matrix Improvement**
  * Added a costmatrix performance fix for one_to_many matrix requests
* **Memory Mapped Tar Archive - Tile Extract Support**
  * Added the ability to load a tar archive of the routing graph tiles. This improves performance under heavy load and reduces the memory requirement while allowing multiple processes to share cache resources.

## Release Date: 2016-09-19

* **Guidance Improvement**
  * Added pirate narrative language
* **Routing Improvement**
  * Added the ability to include or exclude stops, routes, and operators in multimodal routing.
* **Service Improvement**
  * JSONify Error Response

## Release Date: 2016-08-30

* **Pedestrian Routing Improvement**
  * Fixes for trivial pedestrian routes

## Release Date: 2016-08-22

* **Guidance Improvements**
  * Added Spanish narrative
  * Updated the start and end edge heading calculation to be based on road class and edge use
* **Bicycle Routing Improvements**
  * Prevent getting off a higher class road for a small detour only to get back onto the road immediately.
  * Redo the speed penalties and road class factors - they were doubly penalizing many roads with very high values.
  * Simplify the computation of weighting factor for roads that do not have cycle lanes. Apply speed penalty to slightly reduce favoring
of non-separated bicycle lanes on high speed roads.
* **Routing Improvements**
  * Remove avoidance of U-turn for pedestrian routes. This improves use with map-matching since pedestrian routes can make U-turns.
  * Allow U-turns at dead-ends for driving (and bicycling) routes.
* **Service Additions**
  * Add support for multi-modal isochrones.
  * Added base code to allow reverse isochrones (path from anywhere to a single destination).
* **New Sources to Targets**
  * Added a new Matrix Service action that allows you to request any of the 3 types of time-distance matrices by calling 1 action.  This action takes a sources and targets parameter instead of the locations parameter.  Please see the updated Time-Distance Matrix Service API reference for more details.

## Release Date: 2016-08-08

 * **Service additions**
  * Latitude, longitude bounding boxes of the route and each leg have been added to the route results.
  * Added an initial isochrone capability. This includes methods to create an "isotile" - a 2-D gridded data set with time to reach each lat,lon grid from an origin location. This isoltile is then used to create contours at specified times. Interior contours are optionally removed and the remaining outer contours are generalized and converted to GeoJSON polygons. An initial version supporting multimodal route types has also been added.
 * **Data Producer Updates**
  * Fixed tranist scheduling issue where false schedules were getting added.
 * **Tools Additionas**
  * Added `valhalla_export_edges` tool to allow shape and names to be dumped from the routing tiles

## Release Date: 2016-07-19

 * **Guidance Improvements**
  * Added French narrative
  * Added capability to have narrative language aliases - For example: German `de-DE` has an alias of `de`
 * **Transit Stop Update** - Return latitude and longitude for each transit stop
 * **Data Producer Updates**
  * Added logic to use lanes:forward, lanes:backward, speed:forward, and speed:backward based on direction of the directed edge.
  * Added support for no_entry, no_exit, and no_turn restrictions.
  * Added logic to support country specific access. Based on country tables found here: http://wiki.openstreetmap.org/wiki/OSM_tags_for_routing/Access-Restrictions

## Release Date: 2016-06-08

 * **Bug Fix** - Fixed a bug where edge indexing created many small tiles where no edges actually intersected. This allowed impossible routes to be considered for path finding instead of rejecting them earlier.
 * **Guidance Improvements**
  * Fixed invalid u-turn direction
  * Updated to properly call out jughandle routes
  * Enhanced signless interchange maneuvers to help guide users
 * **Data Producer Updates**
  * Updated the speed assignment for ramp to be a percentage of the original road class speed assignment
  * Updated stop impact logic for turn channel onto ramp

## Release Date: 2016-05-19

 * **Bug Fix** - Fixed a bug where routes fail within small, disconnected "islands" due to the threshold logic in prior release. Also better logic for not-thru roads.

## Release Date: 2016-05-18

 * **Bidirectional A* Improvements** - Fixed an issue where if both origin and destination locations where on not-thru roads that meet at a common node the path ended up taking a long detour. Not all cases were fixed though - next release should fix. Trying to address the termination criteria for when the best connection point of the 2 paths is optimal. Turns out that the initial case where both opposing edges are settled is not guaranteed to be the least cost path. For now we are setting a threshold and extending the search while still tracking best connections. Fixed the opposing edge when a hierarchy transition occurs.
 * **Guidance Globalization** -  Fixed decimal distance to be locale based.
 * **Guidance Improvements**
  * Fixed roundabout spoke count issue by fixing the drive_on_right attribute.
  * Simplified narative by combining unnamed straight maneuvers
  * Added logic to confirm maneuver type assignment to avoid invalid guidance
  * Fixed turn maneuvers by improving logic for the following:
    * Internal intersection edges
    * 'T' intersections
    * Intersecting forward edges
 * **Data Producer Updates** - Fix the restrictions on a shortcut edge to be the same as the last directed edge of the shortcut (rather than the first one).

## Release Date: 2016-04-28

 * **Tile Format Updates** - Separated the transit graph from the "road only" graph into different tiles but retained their interconnectivity. Transit tiles are now hierarchy level 3.
 * **Tile Format Updates** - Reduced the size of graph edge shape data by 5% through the use of varint encoding (LEB128)
 * **Tile Format Updates** - Aligned `EdgeInfo` structures to proper byte boundaries so as to maintain compatibility for systems who don't support reading from unaligned addresses.
 * **Guidance Globalization** -  Added the it-IT(Italian) language file. Added support for CLDR plural rules. The cs-CZ(Czech), de-DE(German), and en-US(US English) language files have been updated.
 * **Travel mode based instructions** -  Updated the start, post ferry, and post transit insructions to be based on the travel mode, for example:
  * `Drive east on Main Street.`
  * `Walk northeast on Broadway.`
  * `Bike south on the cycleway.`

## Release Date: 2016-04-12

 * **Guidance Globalization** -  Added logic to use tagged language files that contain the guidance phrases. The initial versions of en-US, de-DE, and cs-CZ have been deployed.
 * **Updated ferry defaults** -  Bumped up use_ferry to 0.65 so that we don't penalize ferries as much.

## Release Date: 2016-03-31
 * **Data producer updates** - Do not generate shortcuts across a node which is a fork. This caused missing fork maneuvers on longer routes.  GetNames update ("Broadway fix").  Fixed an issue with looking up a name in the ref map and not the name map.  Also, removed duplicate names.  Private = false was unsetting destination only flags for parking aisles.

## Release Date: 2016-03-30
 * **TripPathBuilder Bug Fix** - Fixed an exception that was being thrown when trying to read directed edges past the end of the list within a tile. This was due to errors in setting walkability and cyclability on upper hierarchies.

## Release Date: 2016-03-28

 * **Improved Graph Correlation** -  Correlating input to the routing graph is carried out via closest first traversal of the graph's, now indexed, geometry. This results in faster correlation and gaurantees the absolute closest edge is found.

## Release Date: 2016-03-16

 * **Transit type returned** -  The transit type (e.g. tram, metro, rail, bus, ferry, cable car, gondola, funicular) is now returned with each transit maneuver.
 * **Guidance language** -  If the language option is not supplied or is unsupported then the language will be set to the default (en-US). Also, the service will return the language in the trip results.
 * **Update multimodal path algorithm** - Applied some fixes to multimodal path algorithm. In particular fixed a bug where the wrong sortcost was added to the adjacency list. Also separated "in-station" transfer costs from transfers between stops.
 * **Data producer updates** - Do not combine shortcut edges at gates or toll booths. Fixes avoid toll issues on routes that included shortcut edges.

## Release Date: 2016-03-07

 * **Updated all APIs to honor the optional DNT (Do not track) http header** -  This will avoid logging locations.
 * **Reduce 'Merge maneuver' verbal alert instructions** -  Only create a verbal alert instruction for a 'Merge maneuver' if the previous maneuver is > 1.5 km.
 * **Updated transit defaults.  Tweaked transit costing logic to obtain better routes.** -  use_rail = 0.6, use_transfers = 0.3, transfer_cost = 15.0 and transfer_penalty = 300.0.  Updated the TransferCostFactor to use the transfer_factor correctly.  TransitionCost for pedestrian costing bumped up from 20.0f to 30.0f when predecessor edge is a transit connection.
 * **Initial Guidance Globalization** -  Partial framework for Guidance Globalization. Started reading some guidance phrases from en-US.json file.

## Release Date: 2016-02-22

 * **Use bidirectional A* for automobile routes** - Switch to bidirectional A* for all but bus routes and short routes (where origin and destination are less than 10km apart). This improves performance and has less failure cases for longer routes. Some data import adjustments were made (02-19) to fix some issues encountered with arterial and highway hierarchies. Also only use a maximum of 2 passes for bidirecdtional A* to reduce "long time to fail" cases.
 * **Added verbal multi-cue guidance** - This combines verbal instructions when 2 successive maneuvers occur in a short amount of time (e.g., Turn right onto MainStreet. Then Turn left onto 1st Avenue).

## Release Date: 2016-02-19

 * **Data producer updates** - Reduce stop impact when all edges are links (ramps or turn channels). Update opposing edge logic to reject edges that do no have proper access (forward access == reverse access on opposing edge and vice-versa). Update ReclassifyLinks for cases where a single edge (often a service road) intersects a ramp improperly causing the ramp to reclassified when it should not be. Updated maximum OSM node Id (now exceeds 4000000000). Move lua from conf repository into mjolnir.

## Release Date: 2016-02-01

 * **Data producer updates** - Reduce speed on unpaved/rough roads. Add statistics for hgv (truck) restrictions.

## Release Date: 2016-01-26

 * **Added capability to disable narrative production** - Added the `narrative` boolean option to allow users to disable narrative production. Locations, shape, length, and time are still returned. The narrative production is enabled by default. The possible values for the `narrative` option are: false and true
 * **Added capability to mark a request with an id** - The `id` is returned with the response so a user could match to the corresponding request.
 * **Added some logging enhancements, specifically [ANALYTICS] logging** - We want to focus more on what our data is telling us by logging specific stats in Logstash.

## Release Date: 2016-01-18

 * **Data producer updates** - Data importer configuration (lua) updates to fix a bug where buses were not allowed on restricted lanes.  Fixed surface issue (change the default surface to be "compacted" for footways).

## Release Date: 2016-01-04

 * **Fixed Wrong Costing Options Applied** - Fixed a bug in which a previous requests costing options would be used as defaults for all subsequent requests.

## Release Date: 2015-12-18

 * **Fix for bus access** - Data importer configuration (lua) updates to fix a bug where bus lanes were turning off access for other modes.
 * **Fix for extra emergency data** - Data importer configuration (lua) updates to fix a bug where we were saving hospitals in the data.
 * **Bicycle costing update** - Updated kTCSlight and kTCFavorable so that cycleways are favored by default vs roads.

## Release Date: 2015-12-17

 * **Graph Tile Data Structure update** - Updated structures within graph tiles to support transit efforts and truck routing. Removed TransitTrip, changed TransitRoute and TransitStop to indexes (rather than binary search). Added access restrictions (like height and weight restrictions) and the mode which they impact to reduce need to look-up.
 * **Data producer updates** - Updated graph tile structures and import processes.

## Release Date: 2015-11-23

 * **Fixed Open App for OSRM functionality** - Added OSRM functionality back to Loki to support Open App.

## Release Date: 2015-11-13

 * **Improved narrative for unnamed walkway, cycleway, and mountain bike trail** - A generic description will be used for the street name when a walkway, cycleway, or mountain bike trail maneuver is unnamed. For example, a turn right onto a unnamed walkway maneuver will now be: "Turn right onto walkway."
 * **Fix costing bug** - Fix a bug introduced in EdgeLabel refactor (impacted time distance matrix only).

## Release Date: 2015-11-3

 * **Enhance bi-directional A* logic** - Updates to bidirectional A* algorithm to fix the route completion logic to handle cases where a long "connection" edge could lead to a sub-optimal path. Add hierarchy and shortcut logic so we can test and use bidirectional A* for driving routes. Fix the destination logic to properly handle oneways as the destination edge. Also fix U-turn detection for reverse search when hierarchy transitions occur.
 * **Change "Go" to "Head" for some instructions** - Start, exit ferry.
 * **Update to roundabout instructions** - Call out roundabouts for edges marked as links (ramps, turn channels).
 * **Update bicycle costing** - Fix the road factor (for applying weights based on road classification) and lower turn cost values.

## Data Producer Release Date: 2015-11-2

 * **Updated logic to not create shortcut edges on roundabouts** - This fixes some roundabout exit counts.

## Release Date: 2015-10-20

 * **Bug Fix for Pedestrian and Bicycle Routes** - Fixed a bug with setting the destination in the bi-directional Astar algorithm. Locations that snapped to a dead-end node would have failed the route and caused a timeout while searching for a valid path. Also fixed the elapsed time computation on the reverse path of bi-directional algorithm.

## Release Date: 2015-10-16

 * **Through Location Types** - Improved support for locations with type = "through". Routes now combine paths that meet at each through location to create a single "leg" between locations with type = "break". Paths that continue at a through location will not create a U-turn unless the path enters a "dead-end" region (neighborhood with no outbound access).
 * **Update shortcut edge logic** - Now skips long shortcut edges when close to the destination. This can lead to missing the proper connection if the shortcut is too long. Fixes #245 (thor).
 * **Per mode service limits** - Update configuration to allow setting different maximum number of locations and distance per mode.
 * **Fix shape index for trivial path** - Fix a bug where when building the the trip path for a "trivial" route (includes just one edge) where the shape index exceeded that size of the shape.

## Release Date: 2015-09-28

 * **Elevation Influenced Bicycle Routing** - Enabled elevation influenced bicycle routing. A "use-hills" option was added to the bicycle costing profile that can tune routes to avoid hills based on grade and amount of elevation change.
 * **"Loop Edge" Fix** - Fixed a bug with edges that form a loop. Split them into 2 edges during data import.
 * **Additional information returned from 'locate' method** - Added information that can be useful when debugging routes and data. Adds information about nodes and edges at a location.
 * **Guidance/Narrative Updates** - Added side of street to destination narrative. Updated verbal instructions.<|MERGE_RESOLUTION|>--- conflicted
+++ resolved
@@ -218,15 +218,12 @@
    * CHANGED: Remove astar algorithm and replace its use with timedep_forward as its redundant [#2706](https://github.com/valhalla/valhalla/pull/2706)
    * ADDED: An option for shortcut recovery to be cached at start up to reduce the time it takes to do so on the fly [#2714](https://github.com/valhalla/valhalla/pull/2714)
    * ADDED: If width <= 1.9 then no access for auto, truck, bus, taxi, emergency and hov. [#2713](https://github.com/valhalla/valhalla/pull/2713)
-<<<<<<< HEAD
    * ADDED: Centroid/Converge/Rendezvous/Meet API which allows input locations to find a least cost convergence point from all locations [#2713](https://github.com/valhalla/valhalla/pull/2734)
-=======
    * ADDED: Added support to process the sump_buster tag.  Also, fixed a few small access bugs for nodes. [#2731](https://github.com/valhalla/valhalla/pull/2731)
    * ADDED: Log message if failed to create tiles directory. [#2738](https://github.com/valhalla/valhalla/pull/2738)
    * CHANGED: Tile memory is only owned by the GraphTile rather than shared amongst copies of the graph tile (in GraphReader and TileCaches). [#2340](https://github.com/valhalla/valhalla/pull/2340)
    * ADDED: Add Estonian locale. [#2748](https://github.com/valhalla/valhalla/pull/2748)
    * CHANGED: Handle GraphTile objects as smart pointers [#2703](https://github.com/valhalla/valhalla/pull/2703)
->>>>>>> 0e2ec2f7
 
 ## Release Date: 2019-11-21 Valhalla 3.0.9
 * **Bug Fix**
