--- conflicted
+++ resolved
@@ -125,13 +125,9 @@
    * ADDED: Optional OpenLR Encoded Path Edges in API Response [#2424](https://github.com/valhalla/valhalla/pull/2424)
    * ADDED: Properly split returned path if traffic conditions change partway along edges [#2451](https://github.com/valhalla/valhalla/pull/2451/files)
    * ADDED: Add Dutch locale. [#2464](https://github.com/valhalla/valhalla/pull/2464)
-<<<<<<< HEAD
-   * ADDED: Map-match on restrictions, enabled by introducing a cost option in dynamic cost. [#2469](https://github.com/valhalla/valhalla/pull/2469)
-   
-=======
    * ADDED: Check with address sanititizer in CI. Add support for undefined behavior sanitizer. [#2487](https://github.com/valhalla/valhalla/pull/2487)
-
->>>>>>> f5e464a1
+   * ADDED: Route through restrictions enabled by introducing a costing option. [#2469](https://github.com/valhalla/valhalla/pull/2469)   
+
 ## Release Date: 2019-11-21 Valhalla 3.0.9
 * **Bug Fix**
    * FIXED: Changed reachability computation to consider both directions of travel wrt candidate edges [#1965](https://github.com/valhalla/valhalla/pull/1965)
