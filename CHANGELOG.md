--- conflicted
+++ resolved
@@ -23,12 +23,9 @@
    * FIXED: No need for write permissions on tarball indices [#2822](https://github.com/valhalla/valhalla/pull/2822)
    * ADDED: Add costing option `use_living_streets` to avoid or favor living streets in route. [#2788](https://github.com/valhalla/valhalla/pull/2788)
    * CHANGED: Do not allocate mapped_cache vector in skadi when no elevation source is provided. [#2841](https://github.com/valhalla/valhalla/pull/2841)
-<<<<<<< HEAD
    * ADDED: avoid_polygons logic [#2750](https://github.com/valhalla/valhalla/pull/2750)
-=======
    * ADDED: Added support for destination for conditional access restrictions [#2857](https://github.com/valhalla/valhalla/pull/2857)
    * CHANGED: Large sequences are now merge sorted which can be dramatically faster with certain hardware configurations. This is especially useful in speeding up the earlier stages (parsing, graph construction) of tile building [2850](https://github.com/valhalla/valhalla/pull/2850)
->>>>>>> c634f27f
 
 ## Release Date: 2021-01-25 Valhalla 3.1.0
 * **Removed**
