## Release Date: 2021-??-?? Valhalla 3.1.1
* **Removed**
   * REMOVED: The tossing of private roads in [#1960](https://github.com/valhalla/valhalla/pull/1960) was too aggressive and resulted in a lot of no routes.  Reverted this logic.  [#2934](https://github.com/valhalla/valhalla/pull/2934)

* **Bug Fix**
   * FIXED: Fix compression_utils.cc::inflate(...) throw - make it catchable [#2839](https://github.com/valhalla/valhalla/pull/2839)
   * FIXED: Fix compiler errors if HAVE_HTTP not enabled [#2807](https://github.com/valhalla/valhalla/pull/2807)
   * FIXED: Fix alternate route serialization [#2811](https://github.com/valhalla/valhalla/pull/2811)
   * FIXED: Store restrictions in the right tile [#2781](https://github.com/valhalla/valhalla/pull/2781)
   * FIXED: Failing to write tiles because of racing directory creation [#2810](https://github.com/valhalla/valhalla/pull/2810)
   * FIXED: Regression in stopping expansion on transitions down in time-dependent routes [#2815](https://github.com/valhalla/valhalla/pull/2815)
   * FIXED: Fix crash in loki when trace_route is called with 2 locations.[#2817](https://github.com/valhalla/valhalla/pull/2817)
   * FIXED: Mark the restriction start and end as via ways to fix IsBridgingEdge function in Bidirectional Astar [#2796](https://github.com/valhalla/valhalla/pull/2796)
   * FIXED: Dont add predictive traffic to the tile if it's empty [#2826](https://github.com/valhalla/valhalla/pull/2826)
   * FIXED: Fix logic bidirectional astar to avoid double u-turns and extra detours [#2802](https://github.com/valhalla/valhalla/pull/2802)
   * FIXED: Re-enable transition cost for motorcycle profile [#2837](https://github.com/valhalla/valhalla/pull/2837)
   * FIXED: Increase limits for timedep_* algorithms. Split track_factor into edge factor and transition penalty [#2845](https://github.com/valhalla/valhalla/pull/2845)
   * FIXED: Loki was looking up the wrong costing enum for avoids [#2856](https://github.com/valhalla/valhalla/pull/2856)
   * FIXED: Fix way_ids -> graph_ids conversion for complex restrictions: handle cases when a way is split into multiple edges [#2848](https://github.com/valhalla/valhalla/pull/2848)
   * FIXED: Honor access mode while matching OSMRestriction with the graph [#2849](https://github.com/valhalla/valhalla/pull/2849)
   * FIXED: Ensure route summaries are unique among all returned route/legs [#2874](https://github.com/valhalla/valhalla/pull/2874)
   * FIXED: Fix compilation errors when boost < 1.68 and libprotobuf < 3.6  [#2878](https://github.com/valhalla/valhalla/pull/2878)
   * FIXED: Allow u-turns at no-access barriers when forced by heading [#2875](https://github.com/valhalla/valhalla/pull/2875)
   * FIXED: Fixed "No route found" error in case of multipoint request with locations near low reachability edges [#2914](https://github.com/valhalla/valhalla/pull/2914)
   * FIXED: Python bindings installation [#2751](https://github.com/valhalla/valhalla/issues/2751)
   * FIXED: Skip bindings if there's no Python development version [#2893](https://github.com/valhalla/valhalla/pull/2893)
   * FIXED: Use CMakes built-in Python variables to configure installation [#2931](https://github.com/valhalla/valhalla/pull/2931)
   * FIXED: Sometimes emitting zero-length route geometry when traffic splits edge twice [#2943](https://github.com/valhalla/valhalla/pull/2943)
   * FIXED: Fix map-match segfault when gps-points project very near a node [#2946](https://github.com/valhalla/valhalla/pull/2946)
   * FIXED: Use kServiceRoad edges while searching for ferry connection [#2933](https://github.com/valhalla/valhalla/pull/2933)
   * FIXED: Enhanced logic for IsTurnChannelManeuverCombinable [#2952](https://github.com/valhalla/valhalla/pull/2952)
   * FIXED: Restore compatibility with gcc 6.3.0, libprotobuf 3.0.0, boost v1.62.0 [#2953](https://github.com/valhalla/valhalla/pull/2953)
<<<<<<< HEAD
   * FIXED: Removed unexpected maneuvers at sharp bends [#2968](https://github.com/valhalla/valhalla/pull/2968)
=======
   * FIXED: Dont abort bidirectional a-star search if only one direction is exhausted [#2936](https://github.com/valhalla/valhalla/pull/2936)
   * FIXED: Fixed missing comma in the scripts/valhalla_build_config [#2963](https://github.com/valhalla/valhalla/pull/2963)
   * FIXED: Reverse and Multimodal Isochrones were returning forward results [#2967](https://github.com/valhalla/valhalla/pull/2967)
   * FIXED: Map-match fix for first gps-point being exactly equal to street shape-point [#2977](https://github.com/valhalla/valhalla/pull/2977)
   * FIXED: Add missing GEOS:GEOS dep to mjolnir target [#2901](https://github.com/valhalla/valhalla/pull/2901)
   * FIXED: Allow expansion into a region when not_thru_pruning_ is false on 2nd pass [#2978](https://github.com/valhalla/valhalla/pull/2978)
   * FIXED: Fix polygon area calculation: use Shoelace formula [#2927](https://github.com/valhalla/valhalla/pull/2927)
   * FIXED: Isochrone: orient segments/rings acoording to the right-hand rule [#2932](https://github.com/valhalla/valhalla/pull/2932)
   * FIXED: Parsenodes fix: check if index is out-of-bound first [#2984](https://github.com/valhalla/valhalla/pull/2984)
   * FIXED: Fix for unique-summary logic [#2996](https://github.com/valhalla/valhalla/pull/2996)
   * FIXED: Isochrone: handle origin edges properly [#2990](https://github.com/valhalla/valhalla/pull/2990)
   * FIXED: Annotations fail with returning NaN speed when the same point is duplicated in route geometry [#2992](https://github.com/valhalla/valhalla/pull/2992)
>>>>>>> 9e1420c2

* **Enhancement**
   * Pedestrian crossing should be a separate TripLeg_Use [#2950](https://github.com/valhalla/valhalla/pull/2950)
   * CHANGED: Azure uses ninja as generator [#2779](https://github.com/valhalla/valhalla/pull/2779)
   * ADDED: Support for date_time type invariant for map matching [#2712](https://github.com/valhalla/valhalla/pull/2712)
   * ADDED: Add Bulgarian locale [#2825](https://github.com/valhalla/valhalla/pull/2825)
   * FIXED: No need for write permissions on tarball indices [#2822](https://github.com/valhalla/valhalla/pull/2822)
   * ADDED: nit: Links debug build with lld [#2813](https://github.com/valhalla/valhalla/pull/2813)
   * ADDED: Add costing option `use_living_streets` to avoid or favor living streets in route. [#2788](https://github.com/valhalla/valhalla/pull/2788)
   * CHANGED: Do not allocate mapped_cache vector in skadi when no elevation source is provided. [#2841](https://github.com/valhalla/valhalla/pull/2841)
   * ADDED: avoid_polygons logic [#2750](https://github.com/valhalla/valhalla/pull/2750)
   * ADDED: Added support for destination for conditional access restrictions [#2857](https://github.com/valhalla/valhalla/pull/2857)
   * CHANGED: Large sequences are now merge sorted which can be dramatically faster with certain hardware configurations. This is especially useful in speeding up the earlier stages (parsing, graph construction) of tile building [#2850](https://github.com/valhalla/valhalla/pull/2850)
   * CHANGED: When creating the intial graph edges by setting at which nodes they start and end, first mark the indices of those nodes in another sequence and then sort them by edgeid so that we can do the setting of start and end node sequentially in the edges file. This is much more efficient on certain hardware configurations [#2851](https://github.com/valhalla/valhalla/pull/2851)
   * CHANGED: Use relative cost threshold to extend search in bidirectional astar in order to find more alternates [#2868](https://github.com/valhalla/valhalla/pull/2868)
   * CHANGED: Throw an exception if directory does not exist when building traffic extract [#2871](https://github.com/valhalla/valhalla/pull/2871)
   * CHANGED: Support for ignoring multiple consecutive closures at start/end locations [#2846](https://github.com/valhalla/valhalla/pull/2846)
   * ADDED: Added sac_scale to trace_attributes output and locate edge output [#2818](https://github.com/valhalla/valhalla/pull/2818)
   * ADDED: Ukrainian language translations [#2882](https://github.com/valhalla/valhalla/pull/2882)
   * ADDED: Add support for closure annotations [#2816](https://github.com/valhalla/valhalla/pull/2816)
   * ADDED: Add costing option `service_factor`. Implement possibility to avoid or favor generic service roads in route for all costing options. [#2870](https://github.com/valhalla/valhalla/pull/2870)
   * CHANGED: Reduce stop impact cost when flow data is present [#2891](https://github.com/valhalla/valhalla/pull/2891)
   * CHANGED: Update visual compare script [#2803](https://github.com/valhalla/valhalla/pull/2803)
   * CHANGED: Service roads are not penalized for `pedestrian` costing by default. [#2898](https://github.com/valhalla/valhalla/pull/2898)
   * ADDED: Add complex mandatory restrictions support [#2766](https://github.com/valhalla/valhalla/pull/2766)
   * ADDED: Status endpoint for future status info and health checking of running service [#2907](https://github.com/valhalla/valhalla/pull/2907)
   * ADDED: Add min_level argument to valhalla_ways_to_edges [#2918](https://github.com/valhalla/valhalla/pull/2918)
   * ADDED: Adding ability to store the roundabout_exit_turn_degree to the maneuver [#2941](https://github.com/valhalla/valhalla/pull/2941)
   * ADDED: Penalize pencil point uturns and uturns at short internal edges. Note: `motorcycle` and `motor_scooter` models do not penalize on short internal edges. No new uturn penalty logic has been added to the pedestrian and bicycle costing models. [#2944](https://github.com/valhalla/valhalla/pull/2944)
   * CHANGED: Allow config object to be passed-in to path algorithms [#2949](https://github.com/valhalla/valhalla/pull/2949)
   * CHANGED: Allow disabling Werror
   * ADDED: Add ability to build Valhalla modules as STATIC libraries. [#2957](https://github.com/valhalla/valhalla/pull/2957)
   * NIT: Enables compiler warnings in part of mjolnir module [#2922](https://github.com/valhalla/valhalla/pull/2922)
   * CHANGED: Refactor isochrone/reachability forward/reverse search to reduce code repetition [#2969](https://github.com/valhalla/valhalla/pull/2969)
   * ADDED: Set the roundabout exit shape index when we are collapsing the roundabout maneuvers. [#2975](https://github.com/valhalla/valhalla/pull/2975)
   * CHANGED: Penalized closed edges if using them at start/end locations [#2964](https://github.com/valhalla/valhalla/pull/2964)
   * ADDED: Add shoulder to trace_attributes output. [#2980](https://github.com/valhalla/valhalla/pull/2980)
   * CHANGED: Refactor bidirectional astar forward/reverse search to reduce code repetition [#2970](https://github.com/valhalla/valhalla/pull/2970)
   * CHANGED: Factor for service roads is 1.0 by default. [#2988](https://github.com/valhalla/valhalla/pull/2988)
   * ADDED: Support for conditionally skipping CI runs [#2986](https://github.com/valhalla/valhalla/pull/2986)
   * ADDED: Add instructions for building valhalla on `arm64` macbook [#2997](https://github.com/valhalla/valhalla/pull/2997)
   * CHANGED: nit(rename): Renames the encoded live speed properties [#2998](https://github.com/valhalla/valhalla/pull/2998)


## Release Date: 2021-01-25 Valhalla 3.1.0
* **Removed**
   * REMOVED: Remove Node bindings. [#2502](https://github.com/valhalla/valhalla/pull/2502)
   * REMOVED: appveyor builds. [#2550](https://github.com/valhalla/valhalla/pull/2550)
   * REMOVED: Removed x86 CI builds. [#2792](https://github.com/valhalla/valhalla/pull/2792)

* **Bug Fix**
   * FIXED: Crazy ETAs.  If a way has forward speed with no backward speed and it is not oneway, then we must set the default speed.  The reverse logic applies as well.  If a way has no backward speed but has a forward speed and it is not a oneway, then set the default speed. [#2102](https://github.com/valhalla/valhalla/pull/2102)
   * FIXED: Map matching elapsed times spliced amongst different legs and discontinuities are now correct [#2104](https://github.com/valhalla/valhalla/pull/2104)
   * FIXED: Date time information is now propogated amongst different legs and discontinuities [#2107](https://github.com/valhalla/valhalla/pull/2107)
   * FIXED: Adds support for geos-3.8 c++ api [#2021](https://github.com/valhalla/valhalla/issues/2021)
   * FIXED: Updated the osrm serializer to not set junction name for osrm origin/start maneuver - this is not helpful since we are not transitioning through the intersection.  [#2121](https://github.com/valhalla/valhalla/pull/2121)
   * FIXED: Removes precomputing of edge-costs which lead to wrong results [#2120](https://github.com/valhalla/valhalla/pull/2120)
   * FIXED: Complex turn-restriction invalidates edge marked as kPermanent [#2103](https://github.com/valhalla/valhalla/issues/2103)
   * FIXED: Fixes bug with inverted time-restriction parsing [#2167](https://github.com/valhalla/valhalla/pull/2167)
   * FIXED: Fixed several bugs with numeric underflow in map-matching trip durations. These may
     occur when serializing match results where adjacent trace points appear out-of-sequence on the
     same edge [#2178](https://github.com/valhalla/valhalla/pull/2178)
     - `MapMatcher::FormPath` now catches route discontinuities on the same edge when the distance
       percentage along don't agree. The trip leg builder builds disconnected legs on a single edge
       to avoid duration underflow.
     - Correctly populate edge groups when matching results contain loops. When a loop occurs,
       the leg builder now starts at the correct edge where the loop ends, and correctly accounts
       for any contained edges.
     - Duration over-trimming at the terminating edge of a match.
   * FIXED: Increased internal precision of time tracking per edge and maneuver so that maneuver times sum to the same time represented in the leg summary [#2195](https://github.com/valhalla/valhalla/pull/2195)
   * FIXED: Tagged speeds were not properly marked. We were not using forward and backward speeds to flag if a speed is tagged or not.  Should not update turn channel speeds if we are not inferring them.  Added additional logic to handle PH in the conditional restrictions. Do not update stop impact for ramps if they are marked as internal. [#2198](https://github.com/valhalla/valhalla/pull/2198)
   * FIXED: Fixed the sharp turn phrase [#2226](https://github.com/valhalla/valhalla/pull/2226)
   * FIXED: Protect against duplicate points in the input or points that snap to the same location resulting in `nan` times for the legs of the map match (of a 0 distance route) [#2229](https://github.com/valhalla/valhalla/pull/2229)
   * FIXED: Improves restriction check on briding edge in Bidirectional Astar [#2228](https://github.com/valhalla/valhalla/pull/2242)
   * FIXED: Allow nodes at location 0,0 [#2245](https://github.com/valhalla/valhalla/pull/2245)
   * FIXED: Fix RapidJSON compiler warnings and naming conflict [#2249](https://github.com/valhalla/valhalla/pull/2249)
   * FIXED: Fixed bug in resample_spherical_polyline where duplicate successive lat,lng locations in the polyline resulting in `nan` for the distance computation which shortcuts further sampling [#2239](https://github.com/valhalla/valhalla/pull/2239)
   * FIXED: Update exit logic for non-motorways [#2252](https://github.com/valhalla/valhalla/pull/2252)
   * FIXED: Transition point map-matching. When match results are on a transition point, we search for the sibling nodes at that transition and snap it to the corresponding edges in the route. [#2258](https://github.com/valhalla/valhalla/pull/2258)
   * FIXED: Fixed verbal multi-cue logic [#2270](https://github.com/valhalla/valhalla/pull/2270)
   * FIXED: Fixed Uturn cases when a not_thru edge is connected to the origin edge. [#2272](https://github.com/valhalla/valhalla/pull/2272)
   * FIXED: Update intersection classes in osrm response to not label all ramps as motorway [#2279](https://github.com/valhalla/valhalla/pull/2279)
   * FIXED: Fixed bug in mapmatcher when interpolation point goes before the first valid match or after the last valid match. Such behavior usually leads to discontinuity in matching. [#2275](https://github.com/valhalla/valhalla/pull/2275)
   * FIXED: Fixed an issue for time_allowed logic.  Previously we returned false on the first time allowed restriction and did not check them all. Added conditional restriction gurka test and datetime optional argument to gurka header file. [#2286](https://github.com/valhalla/valhalla/pull/2286)
   * FIXED: Fixed an issue for date ranges.  For example, for the range Jan 04 to Jan 02 we need to test to end of the year and then from the first of the year to the end date.  Also, fixed an emergency tag issue.  We should only set the use to emergency if all other access is off. [#2290](https://github.com/valhalla/valhalla/pull/2290)
   * FIXED: Found a few issues with the initial ref and direction logic for ways.  We were overwriting the refs with directionals to the name_offset_map instead of concatenating them together.  Also, we did not allow for blank entries for GetTagTokens. [#2298](https://github.com/valhalla/valhalla/pull/2298)
   * FIXED: Fixed an issue where MatchGuidanceViewJunctions is only looking at the first edge. Set the data_id for guidance views to the changeset id as it is already being populated. Also added test for guidance views. [#2303](https://github.com/valhalla/valhalla/pull/2303)
   * FIXED: Fixed a problem with live speeds where live speeds were being used to determine access, even when a live
   speed (current time) route wasn't what was requested. [#2311](https://github.com/valhalla/valhalla/pull/2311)
   * FIXED: Fix break/continue typo in search filtering [#2317](https://github.com/valhalla/valhalla/pull/2317)
   * FIXED: Fix a crash in trace_route due to iterating past the end of a vector. [#2322](https://github.com/valhalla/valhalla/pull/2322)
   * FIXED: Don't allow timezone information in the local date time string attached at each location. [#2312](https://github.com/valhalla/valhalla/pull/2312)
   * FIXED: Fix short route trimming in bidirectional astar [#2323](https://github.com/valhalla/valhalla/pull/2323)
   * FIXED: Fix shape trimming in leg building for snap candidates that lie within the margin of rounding error [#2326](https://github.com/valhalla/valhalla/pull/2326)
   * FIXED: Fixes route duration underflow with traffic data [#2325](https://github.com/valhalla/valhalla/pull/2325)
   * FIXED: Parse mtb:scale tags and set bicycle access if present [#2117](https://github.com/valhalla/valhalla/pull/2117)
   * FIXED: Fixed segfault.  Shape was missing from options for valhalla_path_comparison and valhalla_run_route.  Also, costing options was missing in valhalla_path_comparison. [#2343](https://github.com/valhalla/valhalla/pull/2343)
   * FIXED: Handle decimal numbers with zero-value mantissa properly in Lua [#2355](https://github.com/valhalla/valhalla/pull/2355)
   * FIXED: Many issues that resulted in discontinuities, failed matches or incorrect time/duration for map matching requests. [#2292](https://github.com/valhalla/valhalla/pull/2292)
   * FIXED: Seeing segfault when loading large osmdata data files before loading LuaJit. LuaJit fails to create luaL_newstate() Ref: [#2158](https://github.com/ntop/ntopng/issues/2158) Resolution is to load LuaJit before loading the data files. [#2383](https://github.com/valhalla/valhalla/pull/2383)
   * FIXED: Store positive/negative OpenLR offsets in bucketed form [#2405](https://github.com/valhalla/valhalla/2405)
   * FIXED: Fix on map-matching return code when breakage distance limitation exceeds. Instead of letting the request goes into meili and fails in finding a route, we check the distance in loki and early return with exception code 172. [#2406](https://github.com/valhalla/valhalla/pull/2406)
   * FIXED: Don't create edges for portions of ways that are doubled back on themselves as this confuses opposing edge index computations [#2385](https://github.com/valhalla/valhalla/pull/2385)
   * FIXED: Protect against nan in uniform_resample_spherical_polyline. [#2431](https://github.com/valhalla/valhalla/pull/2431)
   * FIXED: Obvious maneuvers. [#2436](https://github.com/valhalla/valhalla/pull/2436)
   * FIXED: Base64 encoding/decoding [#2452](https://github.com/valhalla/valhalla/pull/2452)
   * FIXED: Added post roundabout instruction when enter/exit roundabout maneuvers are combined [#2454](https://github.com/valhalla/valhalla/pull/2454)
   * FIXED: openlr: Explicitly check for linear reference option for Valhalla serialization. [#2458](https://github.com/valhalla/valhalla/pull/2458)
   * FIXED: Fix segfault: Do not combine last turn channel maneuver. [#2463](https://github.com/valhalla/valhalla/pull/2463)
   * FIXED: Remove extraneous whitespaces from ja-JP.json. [#2471](https://github.com/valhalla/valhalla/pull/2471)
   * FIXED: Checks protobuf serialization/parsing success [#2477](https://github.com/valhalla/valhalla/pull/2477)
   * FIXED: Fix dereferencing of end for std::lower_bound in sequence and possible UB [#2488](https://github.com/valhalla/valhalla/pull/2488)
   * FIXED: Make tile building reproducible: fix UB-s [#2480](https://github.com/valhalla/valhalla/pull/2480)
   * FIXED: Zero initialize EdgeInfoInner.spare0_. Uninitialized spare0_ field produced UB which causes gurka_reproduce_tile_build to fail intermittently. [2499](https://github.com/valhalla/valhalla/pull/2499)
   * FIXED: Drop unused CHANGELOG validation script, straggling NodeJS references [#2506](https://github.com/valhalla/valhalla/pull/2506)
   * FIXED: Fix missing nullptr checks in graphreader and loki::Reach (causing segfault during routing with not all levels of tiles availble) [#2504](https://github.com/valhalla/valhalla/pull/2504)
   * FIXED: Fix mismatch of triplegedge roadclass and directededge roadclass [#2507](https://github.com/valhalla/valhalla/pull/2507)
   * FIXED: Improve german destination_verbal_alert phrases [#2509](https://github.com/valhalla/valhalla/pull/2509)
   * FIXED: Undefined behavior cases discovered with undefined behavior sanitizer tool. [2498](https://github.com/valhalla/valhalla/pull/2498)
   * FIXED: Fixed logic so verbal keep instructions use branch exit sign info for ramps [#2520](https://github.com/valhalla/valhalla/pull/2520)
   * FIXED: Fix bug in trace_route for uturns causing garbage coordinates [#2517](https://github.com/valhalla/valhalla/pull/2517)
   * FIXED: Simplify heading calculation for turn type. Remove undefined behavior case. [#2513](https://github.com/valhalla/valhalla/pull/2513)
   * FIXED: Always set costing name even if one is not provided for osrm serializer weight_name. [#2528](https://github.com/valhalla/valhalla/pull/2528)
   * FIXED: Make single-thread tile building reproducible: fix seed for shuffle, use concurrency configuration from the mjolnir section. [#2515](https://github.com/valhalla/valhalla/pull/2515)
   * FIXED: More Windows compatibility: build tiles and some run actions work now (including CI tests) [#2300](https://github.com/valhalla/valhalla/issues/2300)
   * FIXED: Transcoding of c++ location to pbf location used path edges in the place of filtered edges. [#2542](https://github.com/valhalla/valhalla/pull/2542)
   * FIXED: Add back whitelisting action types. [#2545](https://github.com/valhalla/valhalla/pull/2545)
   * FIXED: Allow uturns for truck costing now that we have derived deadends marked in the edge label [#2559](https://github.com/valhalla/valhalla/pull/2559)
   * FIXED: Map matching uturn trimming at the end of an edge where it wasn't needed. [#2558](https://github.com/valhalla/valhalla/pull/2558)
   * FIXED: Multicue enter roundabout [#2556](https://github.com/valhalla/valhalla/pull/2556)
   * FIXED: Changed reachability computation to take into account live speed [#2597](https://github.com/valhalla/valhalla/pull/2597)
   * FIXED: Fixed a bug where the temp files were not getting read in if you started with the construct edges or build phase for valhalla_build_tiles. [#2601](https://github.com/valhalla/valhalla/pull/2601)
   * FIXED: Updated fr-FR.json with partial translations. [#2605](https://github.com/valhalla/valhalla/pull/2605)
   * FIXED: Removed superfluous const qualifier from odin/signs [#2609](https://github.com/valhalla/valhalla/pull/2609)
   * FIXED: Internal maneuver placement [#2600](https://github.com/valhalla/valhalla/pull/2600)
   * FIXED: Complete fr-FR.json locale. [#2614](https://github.com/valhalla/valhalla/pull/2614)
   * FIXED: Don't truncate precision in polyline encoding [#2632](https://github.com/valhalla/valhalla/pull/2632)
   * FIXED: Fix all compiler warnings in sif and set to -Werror [#2642](https://github.com/valhalla/valhalla/pull/2642)
   * FIXED: Remove unnecessary maneuvers to continue straight [#2647](https://github.com/valhalla/valhalla/pull/2647)
   * FIXED: Linear reference support in route/mapmatch apis (FOW, FRC, bearing, and number of references) [#2645](https://github.com/valhalla/valhalla/pull/2645)
   * FIXED: Ambiguous local to global (with timezone information) date time conversions now all choose to use the later time instead of throwing unhandled exceptions [#2665](https://github.com/valhalla/valhalla/pull/2665)
   * FIXED: Overestimated reach caused be reenquing transition nodes without checking that they had been already expanded [#2670](https://github.com/valhalla/valhalla/pull/2670)
   * FIXED: Build with C++17 standard. Deprecated function calls are substituted with new ones. [#2669](https://github.com/valhalla/valhalla/pull/2669)
   * FIXED: Improve German post_transition_verbal instruction [#2677](https://github.com/valhalla/valhalla/pull/2677)
   * FIXED: Lane updates.  Add the turn lanes to all edges of the way.  Do not "enhance" turn lanes if they are part of a complex restriction.  Moved ProcessTurnLanes after UpdateManeuverPlacementForInternalIntersectionTurns.  Fix for a missing "uturn" indication for intersections on the previous maneuver, we were serializing an empty list. [#2679](https://github.com/valhalla/valhalla/pull/2679)
   * FIXED: Fixes OpenLr serialization [#2688](https://github.com/valhalla/valhalla/pull/2688)
   * FIXED: Internal edges can't be also a ramp or a turn channel.  Also, if an edge is marked as ramp and turn channel mark it as a ramp.  [2689](https://github.com/valhalla/valhalla/pull/2689)
   * FIXED: Check that speeds are equal for the edges going in the same direction while buildig shortcuts [#2691](https://github.com/valhalla/valhalla/pull/2691)
   * FIXED: Missing fork or bear instruction [#2683](https://github.com/valhalla/valhalla/pull/2683)
   * FIXED: Eliminate null pointer dereference in GraphReader::AreEdgesConnected [#2695](https://github.com/valhalla/valhalla/issues/2695)
   * FIXED: Fix polyline simplification float/double comparison [#2698](https://github.com/valhalla/valhalla/issues/2698)
   * FIXED: Weights were sometimes negative due to incorrect updates to elapsed_cost [#2702](https://github.com/valhalla/valhalla/pull/2702)
   * FIXED: Fix bidirectional route failures at deadends [#2705](https://github.com/valhalla/valhalla/pull/2705)
   * FIXED: Updated logic to call out a non-obvious turn [#2708](https://github.com/valhalla/valhalla/pull/2708)
   * FIXED: valhalla_build_statistics multithreaded mode fixed [#2707](https://github.com/valhalla/valhalla/pull/2707)
   * FIXED: If infer_internal_intersections is true then allow internals that are also ramps or TCs. Without this we produce an extra continue manuever.  [#2710](https://github.com/valhalla/valhalla/pull/2710)
   * FIXED: We were routing down roads that should be destination only. Now we mark roads with motor_vehicle=destination and motor_vehicle=customers or access=destination and access=customers as destination only. [#2722](https://github.com/valhalla/valhalla/pull/2722)
   * FIXED: Replace all Python2 print statements with Python3 syntax [#2716](https://github.com/valhalla/valhalla/issues/2716)
   * FIXED: Some HGT files not found [#2723](https://github.com/valhalla/valhalla/issues/2723)
   * FIXED: Fix PencilPointUturn detection by removing short-edge check and updating angle threshold [#2725](https://github.com/valhalla/valhalla/issues/2725)
   * FIXED: Fix invalid continue/bear maneuvers [#2729](https://github.com/valhalla/valhalla/issues/2729)
   * FIXED: Fixes an issue that lead to double turns within a very short distance, when instead, it should be a u-turn. We now collapse double L turns or double R turns in short non-internal intersections to u-turns. [#2740](https://github.com/valhalla/valhalla/pull/2740)
   * FIXED: fixes an issue that lead to adding an extra maneuver. We now combine a current maneuver short length non-internal edges (left or right) with the next maneuver that is a kRampStraight. [#2741](https://github.com/valhalla/valhalla/pull/2741)
   * FIXED: Reduce verbose instructions by collapsing small end ramp forks [#2762](https://github.com/valhalla/valhalla/issues/2762)
   * FIXED: Remove redundant return statements [#2776](https://github.com/valhalla/valhalla/pull/2776)
   * FIXED: Added unit test for BuildAdminFromPBF() to test GEOS 3.9 update. [#2787](https://github.com/valhalla/valhalla/pull/2787)
   * FIXED: Add support for geos-3.9 c++ api [#2739](https://github.com/valhalla/valhalla/issues/2739)
   * FIXED: Fix check for live speed validness [#2797](https://github.com/valhalla/valhalla/pull/2797)

* **Enhancement**
   * ADDED: Matrix of Bike Share [#2590](https://github.com/valhalla/valhalla/pull/2590)
   * ADDED: Add ability to provide custom implementation for candidate collection in CandidateQuery. [#2328](https://github.com/valhalla/valhalla/pull/2328)
   * ADDED: Cancellation of tile downloading. [#2319](https://github.com/valhalla/valhalla/pull/2319)
   * ADDED: Return the coordinates of the nodes isochrone input locations snapped to [#2111](https://github.com/valhalla/valhalla/pull/2111)
   * ADDED: Allows more complicated routes in timedependent a-star before timing out [#2068](https://github.com/valhalla/valhalla/pull/2068)
   * ADDED: Guide signs and junction names [#2096](https://github.com/valhalla/valhalla/pull/2096)
   * ADDED: Added a bool to the config indicating whether to use commercially set attributes.  Added logic to not call IsIntersectionInternal if this is a commercial data set.  [#2132](https://github.com/valhalla/valhalla/pull/2132)
   * ADDED: Removed commerical data set bool to the config and added more knobs for data.  Added infer_internal_intersections, infer_turn_channels, apply_country_overrides, and use_admin_db.  [#2173](https://github.com/valhalla/valhalla/pull/2173)
   * ADDED: Allow using googletest in unit tests and convert all tests to it (old test.cc is completely removed). [#2128](https://github.com/valhalla/valhalla/pull/2128)
   * ADDED: Add guidance view capability. [#2209](https://github.com/valhalla/valhalla/pull/2209)
   * ADDED: Collect turn cost information as path is formed so that it can be seralized out for trace attributes or osrm flavored intersections. Also add shape_index to osrm intersections. [#2207](https://github.com/valhalla/valhalla/pull/2207)
   * ADDED: Added alley factor to autocost.  Factor is defaulted at 1.0f or do not avoid alleys. [#2246](https://github.com/valhalla/valhalla/pull/2246)
   * ADDED: Support unlimited speed limits where maxspeed=none. [#2251](https://github.com/valhalla/valhalla/pull/2251)
   * ADDED: Implement improved Reachability check using base class Dijkstra. [#2243](https://github.com/valhalla/valhalla/pull/2243)
   * ADDED: Gurka integration test framework with ascii-art maps [#2244](https://github.com/valhalla/valhalla/pull/2244)
   * ADDED: Add to the stop impact when transitioning from higher to lower class road and we are not on a turn channel or ramp. Also, penalize lefts when driving on the right and vice versa. [#2282](https://github.com/valhalla/valhalla/pull/2282)
   * ADDED: Added reclassify_links, use_direction_on_ways, and allow_alt_name as config options.  If `use_direction_on_ways = true` then use `direction` and `int_direction` on the way to update the directional for the `ref` and `int_ref`.  Also, copy int_efs to the refs. [#2285](https://github.com/valhalla/valhalla/pull/2285)
   * ADDED: Add support for live traffic. [#2268](https://github.com/valhalla/valhalla/pull/2268)
   * ADDED: Implement per-location search filters for functional road class and forms of way. [#2289](https://github.com/valhalla/valhalla/pull/2289)
   * ADDED: Approach, multi-cue, and length updates [#2313](https://github.com/valhalla/valhalla/pull/2313)
   * ADDED: Speed up timezone differencing calculation if cache is provided. [#2316](https://github.com/valhalla/valhalla/pull/2316)
   * ADDED: Added rapidjson/schema.h to baldr/rapidjson_util.h to make it available for use within valhalla. [#2330](https://github.com/valhalla/valhalla/issues/2330)
   * ADDED: Support decimal precision for height values in elevation service. Also support polyline5 for encoded polylines input and output to elevation service. [#2324](https://github.com/valhalla/valhalla/pull/2324)
   * ADDED: Use both imminent and distant verbal multi-cue phrases. [#2353](https://github.com/valhalla/valhalla/pull/2353)
   * ADDED: Split parsing stage into 3 separate stages. [#2339](https://github.com/valhalla/valhalla/pull/2339)
   * CHANGED: Speed up graph enhancing by avoiding continuous unordered_set rebuilding [#2349](https://github.com/valhalla/valhalla/pull/2349)
   * CHANGED: Skip calling out to Lua for nodes/ways/relations with not tags - speeds up parsing. [#2351](https://github.com/valhalla/valhalla/pull/2351)
   * CHANGED: Switch to LuaJIT for lua scripting - speeds up file parsing [#2352](https://github.com/valhalla/valhalla/pull/2352)
   * ADDED: Ability to create OpenLR records from raw data. [#2356](https://github.com/valhalla/valhalla/pull/2356)
   * ADDED: Revamp length phrases [#2359](https://github.com/valhalla/valhalla/pull/2359)
   * CHANGED: Do not allocate memory in skadi if we don't need it. [#2373](https://github.com/valhalla/valhalla/pull/2373)
   * CHANGED: Map matching: throw error (443/NoSegment) when no candidate edges are available. [#2370](https://github.com/valhalla/valhalla/pull/2370/)
   * ADDED: Add sk-SK.json (slovak) localization file. [#2376](https://github.com/valhalla/valhalla/pull/2376)
   * ADDED: Extend roundabout phrases. [#2378](https://github.com/valhalla/valhalla/pull/2378)
   * ADDED: More roundabout phrase tests. [#2382](https://github.com/valhalla/valhalla/pull/2382)
   * ADDED: Update the turn and continue phrases to include junction names and guide signs. [#2386](https://github.com/valhalla/valhalla/pull/2386)
   * ADDED: Add the remaining guide sign toward phrases [#2389](https://github.com/valhalla/valhalla/pull/2389)
   * ADDED: The ability to allow immediate uturns at trace points in a map matching request [#2380](https://github.com/valhalla/valhalla/pull/2380)
   * ADDED: Add utility functions to Signs. [#2390](https://github.com/valhalla/valhalla/pull/2390)
   * ADDED: Unified time tracking for all algorithms that support time-based graph expansion. [#2278](https://github.com/valhalla/valhalla/pull/2278)
   * ADDED: Add rail_ferry use and costing. [#2408](https://github.com/valhalla/valhalla/pull/2408)
   * ADDED: `street_side_max_distance`, `display_lat` and `display_lon` to `locations` in input for better control of routing side of street [#1769](https://github.com/valhalla/valhalla/pull/1769)
   * ADDED: Add addtional exit phrases. [#2421](https://github.com/valhalla/valhalla/pull/2421)
   * ADDED: Add Japanese locale, update German. [#2432](https://github.com/valhalla/valhalla/pull/2432)
   * ADDED: Gurka expect_route refactor [#2435](https://github.com/valhalla/valhalla/pull/2435)
   * ADDED: Add option to suppress roundabout exits [#2437](https://github.com/valhalla/valhalla/pull/2437)
   * ADDED: Add Greek locale. [#2438](https://github.com/valhalla/valhalla/pull/2438)
   * ADDED (back): Support for 64bit wide way ids in the edgeinfo structure with no impact to size for data sources with ids 32bits wide. [#2422](https://github.com/valhalla/valhalla/pull/2422)
   * ADDED: Support for 64bit osm node ids in parsing stage of tile building [#2422](https://github.com/valhalla/valhalla/pull/2422)
   * CHANGED: Point2/PointLL are now templated to allow for higher precision coordinate math when desired [#2429](https://github.com/valhalla/valhalla/pull/2429)
   * ADDED: Optional OpenLR Encoded Path Edges in API Response [#2424](https://github.com/valhalla/valhalla/pull/2424)
   * ADDED: Add explicit include for sstream to be compatible with msvc_x64 toolset. [#2449](https://github.com/valhalla/valhalla/pull/2449)
   * ADDED: Properly split returned path if traffic conditions change partway along edges [#2451](https://github.com/valhalla/valhalla/pull/2451/files)
   * ADDED: Add Dutch locale. [#2464](https://github.com/valhalla/valhalla/pull/2464)
   * ADDED: Check with address sanititizer in CI. Add support for undefined behavior sanitizer. [#2487](https://github.com/valhalla/valhalla/pull/2487)
   * ADDED: Ability to recost a path and increased cost/time details along the trippath and json output [#2425](https://github.com/valhalla/valhalla/pull/2425)
   * ADDED: Add the ability to do bikeshare based (ped/bike) multimodal routing [#2031](https://github.com/valhalla/valhalla/pull/2031)
   * ADDED: Route through restrictions enabled by introducing a costing option. [#2469](https://github.com/valhalla/valhalla/pull/2469)
   * ADDED: Migrated to Ubuntu 20.04 base-image [#2508](https://github.com/valhalla/valhalla/pull/2508)
   * CHANGED: Speed up parseways stage by avoiding multiple string comparisons [#2518](https://github.com/valhalla/valhalla/pull/2518)
   * CHANGED: Speed up enhance stage by avoiding GraphTileBuilder copying [#2468](https://github.com/valhalla/valhalla/pull/2468)
   * ADDED: Costing options now includes shortest flag which favors shortest path routes [#2555](https://github.com/valhalla/valhalla/pull/2555)
   * ADDED: Incidents in intersections [#2547](https://github.com/valhalla/valhalla/pull/2547)
   * CHANGED: Refactor mapmatching configuration to use a struct (instead of `boost::property_tree::ptree`). [#2485](https://github.com/valhalla/valhalla/pull/2485)
   * ADDED: Save exit maneuver's begin heading when combining enter & exit roundabout maneuvers. [#2554](https://github.com/valhalla/valhalla/pull/2554)
   * ADDED: Added new urban flag that can be set if edge is within city boundaries to data processing; new use_urban_tag config option; added to osrm response within intersections. [#2522](https://github.com/valhalla/valhalla/pull/2522)
   * ADDED: Parses OpenLr of type PointAlongLine [#2565](https://github.com/valhalla/valhalla/pull/2565)
   * ADDED: Use edge.is_urban is set for serializing is_urban. [#2568](https://github.com/valhalla/valhalla/pull/2568)
   * ADDED: Added new rest/service area uses on the edge. [#2533](https://github.com/valhalla/valhalla/pull/2533)
   * ADDED: Dependency cache for Azure [#2567](https://github.com/valhalla/valhalla/pull/2567)
   * ADDED: Added flexibility to remove the use of the admindb and to use the country and state iso from the tiles; [#2579](https://github.com/valhalla/valhalla/pull/2579)
   * ADDED: Added toll gates and collection points (gantry) to the node;  [#2532](https://github.com/valhalla/valhalla/pull/2532)
   * ADDED: Added osrm serialization for rest/service areas and admins. [#2594](https://github.com/valhalla/valhalla/pull/2594)
   * CHANGED: Improved Russian localization; [#2593](https://github.com/valhalla/valhalla/pull/2593)
   * ADDED: Support restricted class in intersection annotations [#2589](https://github.com/valhalla/valhalla/pull/2589)
   * ADDED: Added trail type trace [#2606](https://github.com/valhalla/valhalla/pull/2606)
   * ADDED: Added tunnel names to the edges as a tagged name.  [#2608](https://github.com/valhalla/valhalla/pull/2608)
   * CHANGED: Moved incidents to the trip leg and cut the shape of the leg at that location [#2610](https://github.com/valhalla/valhalla/pull/2610)
   * ADDED: Costing option to ignore_closures when routing with current flow [#2615](https://github.com/valhalla/valhalla/pull/2615)
   * ADDED: Cross-compilation ability with MinGW64 [#2619](https://github.com/valhalla/valhalla/pull/2619)
   * ADDED: Defines the incident tile schema and incident metadata [#2620](https://github.com/valhalla/valhalla/pull/2620)
   * ADDED: Moves incident serializer logic into a generic serializer [#2621](https://github.com/valhalla/valhalla/pull/2621)
   * ADDED: Incident loading singleton for continually refreshing incident tiles[#2573](https://github.com/valhalla/valhalla/pull/2573)
   * ADDED: One shot mode to valhalla_service so you can run a single request of any type without starting a server [#2624](https://github.com/valhalla/valhalla/pull/2624)
   * ADDED: Adds text instructions to OSRM output [#2625](https://github.com/valhalla/valhalla/pull/2625)
   * ADDED: Adds support for alternate routes [#2626](https://github.com/valhalla/valhalla/pull/2626)
   * CHANGED: Switch Python bindings generator from boost.python to header-only pybind11[#2644](https://github.com/valhalla/valhalla/pull/2644)
   * ADDED: Add support of input file for one-shot mode of valhalla_service [#2648](https://github.com/valhalla/valhalla/pull/2648)
   * ADDED: Linear reference support to locate api [#2645](https://github.com/valhalla/valhalla/pull/2645)
   * ADDED: Implemented OSRM-like turn duration calculation for car. Uses it now in auto costing. [#2651](https://github.com/valhalla/valhalla/pull/2651)
   * ADDED: Enhanced turn lane information in guidance [#2653](https://github.com/valhalla/valhalla/pull/2653)
   * ADDED: `top_speed` option for all motorized vehicles [#2667](https://github.com/valhalla/valhalla/issues/2667)
   * CHANGED: Move turn_lane_direction helper to odin/util [#2675](https://github.com/valhalla/valhalla/pull/2675)
   * ADDED: Add annotations to osrm response including speed limits, unit and sign conventions [#2668](https://github.com/valhalla/valhalla/pull/2668)
   * ADDED: Added functions for predicted speeds encoding-decoding [#2674](https://github.com/valhalla/valhalla/pull/2674)
   * ADDED: Time invariant routing via the bidirectional algorithm. This has the effect that when time dependent routes (arrive_by and depart_at) fall back to bidirectional due to length restrictions they will actually use the correct time of day for one of the search directions [#2660](https://github.com/valhalla/valhalla/pull/2660)
   * ADDED: If the length of the edge is greater than kMaxEdgeLength, then consider this a catastrophic error if the should_error bool is true in the set_length function. [2678](https://github.com/valhalla/valhalla/pull/2678)
   * ADDED: Moved lat,lon coordinates structures from single to double precision. Improves geometry accuracy noticibly at zooms above 17 as well as coordinate snapping and any other geometric operations. Addes about a 2% performance pentalty for standard routes. Graph nodes now have 7 digits of precision.  [#2693](https://github.com/valhalla/valhalla/pull/2693)
   * ADDED: Added signboards to guidance views.  [#2687](https://github.com/valhalla/valhalla/pull/2687)
   * ADDED: Regular speed on shortcut edges is calculated with turn durations taken into account. Truck, motorcycle and motorscooter profiles use OSRM-like turn duration. [#2662](https://github.com/valhalla/valhalla/pull/2662)
   * CHANGED: Remove astar algorithm and replace its use with timedep_forward as its redundant [#2706](https://github.com/valhalla/valhalla/pull/2706)
   * ADDED: Recover and recost all shortcuts in final path for bidirectional astar algorithm [#2711](https://github.com/valhalla/valhalla/pull/2711)
   * ADDED: An option for shortcut recovery to be cached at start up to reduce the time it takes to do so on the fly [#2714](https://github.com/valhalla/valhalla/pull/2714)
   * ADDED: If width <= 1.9 then no access for auto, truck, bus, taxi, emergency and hov. [#2713](https://github.com/valhalla/valhalla/pull/2713)
   * ADDED: Centroid/Converge/Rendezvous/Meet API which allows input locations to find a least cost convergence point from all locations [#2734](https://github.com/valhalla/valhalla/pull/2734)
   * ADDED: Added support to process the sump_buster tag.  Also, fixed a few small access bugs for nodes. [#2731](https://github.com/valhalla/valhalla/pull/2731)
   * ADDED: Log message if failed to create tiles directory. [#2738](https://github.com/valhalla/valhalla/pull/2738)
   * CHANGED: Tile memory is only owned by the GraphTile rather than shared amongst copies of the graph tile (in GraphReader and TileCaches). [#2340](https://github.com/valhalla/valhalla/pull/2340)
   * ADDED: Add Estonian locale. [#2748](https://github.com/valhalla/valhalla/pull/2748)
   * CHANGED: Handle GraphTile objects as smart pointers [#2703](https://github.com/valhalla/valhalla/pull/2703)
   * CHANGED: Improve stability with no RTTI build [#2759](https://github.com/valhalla/valhalla/pull/2759) and [#2760](https://github.com/valhalla/valhalla/pull/2760)
   * CHANGED: Change generic service roads to a new Use=kServiceRoad. This is for highway=service without other service= tags (such as driveway, alley, parking aisle) [#2419](https://github.com/valhalla/valhalla/pull/2419)
   * ADDED: Isochrones support isodistance lines as well [#2699](https://github.com/valhalla/valhalla/pull/2699)
   * ADDED: Add support for ignoring live traffic closures for waypoints [#2685](https://github.com/valhalla/valhalla/pull/2685)
   * ADDED: Add use_distance to auto cost to allow choosing between two primary cost components, time or distance [#2771](https://github.com/valhalla/valhalla/pull/2771)
   * CHANGED: nit: Enables compiler warnings in part of loki module [#2767](https://github.com/valhalla/valhalla/pull/2767)
   * CHANGED: Reducing the number of uturns by increasing the cost to for them to 9.5f. Note: Did not increase the cost for motorcycles or motorscooters. [#2770](https://github.com/valhalla/valhalla/pull/2770)
   * ADDED: Add option to use thread-safe GraphTile's reference counter. [#2772](https://github.com/valhalla/valhalla/pull/2772)
   * CHANGED: nit: Enables compiler warnings in part of thor module [#2768](https://github.com/valhalla/valhalla/pull/2768)
   * ADDED: Add costing option `use_tracks` to avoid or favor tracks in route. [#2769](https://github.com/valhalla/valhalla/pull/2769)
   * CHANGED: chore: Updates libosmium [#2786](https://github.com/valhalla/valhalla/pull/2786)
   * CHANGED: Optimize double bucket queue to reduce memory reallocations. [#2719](https://github.com/valhalla/valhalla/pull/2719)
   * CHANGED: Collapse merge maneuvers [#2773](https://github.com/valhalla/valhalla/pull/2773)
   * CHANGED: Add shortcuts to the tiles' bins so we can find them when doing spatial lookups. [#2744](https://github.com/valhalla/valhalla/pull/2744)

## Release Date: 2019-11-21 Valhalla 3.0.9
* **Bug Fix**
   * FIXED: Changed reachability computation to consider both directions of travel wrt candidate edges [#1965](https://github.com/valhalla/valhalla/pull/1965)
   * FIXED: toss ways where access=private and highway=service and service != driveway. [#1960](https://github.com/valhalla/valhalla/pull/1960)
   * FIXED: Fix search_cutoff check in loki correlate_node. [#2023](https://github.com/valhalla/valhalla/pull/2023)
   * FIXED: Computes notion of a deadend at runtime in bidirectional a-star which fixes no-route with a complicated u-turn. [#1982](https://github.com/valhalla/valhalla/issues/1982)
   * FIXED: Fix a bug with heading filter at nodes. [#2058](https://github.com/valhalla/valhalla/pull/2058)
   * FIXED: Bug in map matching continuity checking such that continuity must only be in the forward direction. [#2029](https://github.com/valhalla/valhalla/pull/2029)
   * FIXED: Allow setting the time for map matching paths such that the time is used for speed lookup. [#2030](https://github.com/valhalla/valhalla/pull/2030)
   * FIXED: Don't use density factor for transition cost when user specified flag disables flow speeds. [#2048](https://github.com/valhalla/valhalla/pull/2048)
   * FIXED: Map matching trace_route output now allows for discontinuities in the match though multi match is not supported in valhalla route output. [#2049](https://github.com/valhalla/valhalla/pull/2049)
   * FIXED: Allows routes with no time specified to use time conditional edges and restrictions with a flag denoting as much [#2055](https://github.com/valhalla/valhalla/pull/2055)
   * FIXED: Fixed a bug with 'current' time type map matches. [#2060](https://github.com/valhalla/valhalla/pull/2060)
   * FIXED: Fixed a bug with time dependent expansion in which the expansion distance heuristic was not being used. [#2064](https://github.com/valhalla/valhalla/pull/2064)

* **Enhancement**
   * ADDED: Establish pinpoint test pattern [#1969](https://github.com/valhalla/valhalla/pull/1969)
   * ADDED: Suppress relative direction in ramp/exit instructions if it matches driving side of street [#1990](https://github.com/valhalla/valhalla/pull/1990)
   * ADDED: Added relative direction to the merge maneuver [#1989](https://github.com/valhalla/valhalla/pull/1989)
   * ADDED: Refactor costing to better handle multiple speed datasources [#2026](https://github.com/valhalla/valhalla/pull/2026)
   * ADDED: Better usability of curl for fetching tiles on the fly [#2026](https://github.com/valhalla/valhalla/pull/2026)
   * ADDED: LRU cache scheme for tile storage [#2026](https://github.com/valhalla/valhalla/pull/2026)
   * ADDED: GraphTile size check [#2026](https://github.com/valhalla/valhalla/pull/2026)
   * ADDED: Pick more sane values for highway and toll avoidance [#2026](https://github.com/valhalla/valhalla/pull/2026)
   * ADDED: Refactor adding predicted speed info to speed up process [#2026](https://github.com/valhalla/valhalla/pull/2026)
   * ADDED: Allow selecting speed data sources at request time [#2026](https://github.com/valhalla/valhalla/pull/2026)
   * ADDED: Allow disabling certain neighbors in connectivity map [#2026](https://github.com/valhalla/valhalla/pull/2026)
   * ADDED: Allows routes with time-restricted edges if no time specified and notes restriction in response [#1992](https://github.com/valhalla/valhalla/issues/1992)
   * ADDED: Runtime deadend detection to timedependent a-star. [#2059](https://github.com/valhalla/valhalla/pull/2059)

## Release Date: 2019-09-06 Valhalla 3.0.8
* **Bug Fix**
   * FIXED: Added logic to detect if user is to merge to the left or right [#1892](https://github.com/valhalla/valhalla/pull/1892)
   * FIXED: Overriding the destination_only flag when reclassifying ferries; Also penalizing ferries with a 5 min. penalty in the cost to allow us to avoid destination_only the majority of the time except when it is necessary. [#1895](https://github.com/valhalla/valhalla/pull/1905)
   * FIXED: Suppress forks at motorway junctions and intersecting service roads [#1909](https://github.com/valhalla/valhalla/pull/1909)
   * FIXED: Enhanced fork assignment logic [#1912](https://github.com/valhalla/valhalla/pull/1912)
   * FIXED: Added logic to fall back to return country poly if no state and updated lua for Metro Manila and Ireland [#1910](https://github.com/valhalla/valhalla/pull/1910)
   * FIXED: Added missing motorway fork instruction [#1914](https://github.com/valhalla/valhalla/pull/1914)
   * FIXED: Use begin street name for osrm compat mode [#1916](https://github.com/valhalla/valhalla/pull/1916)
   * FIXED: Added logic to fix missing highway cardinal directions in the US [#1917](https://github.com/valhalla/valhalla/pull/1917)
   * FIXED: Handle forward traversable significant road class intersecting edges [#1928](https://github.com/valhalla/valhalla/pull/1928)
   * FIXED: Fixed bug with shape trimming that impacted Uturns at Via locations. [#1935](https://github.com/valhalla/valhalla/pull/1935)
   * FIXED: Dive bomb updates.  Updated default speeds for urban areas based on roadclass for the enhancer.  Also, updated default speeds based on roadclass in lua.  Fixed an issue where we were subtracting 1 from uint32_t when 0 for stop impact.  Updated reclassify link logic to allow residential roads to be added to the tree, but we only downgrade the links to tertiary.  Updated TransitionCost functions to add 1.5 to the turncost when transitioning from a ramp to a non ramp and vice versa.  Also, added 0.5f to the turncost if the edge is a roundabout. [#1931](https://github.com/valhalla/valhalla/pull/1931)

* **Enhancement**
   * ADDED: Caching url fetched tiles to disk [#1887](https://github.com/valhalla/valhalla/pull/1887)
   * ADDED: filesystem::remove_all [#1887](https://github.com/valhalla/valhalla/pull/1887)
   * ADDED: Minimum enclosing bounding box tool [#1887](https://github.com/valhalla/valhalla/pull/1887)
   * ADDED: Use constrained flow speeds in bidirectional_astar.cc [#1907](https://github.com/valhalla/valhalla/pull/1907)
   * ADDED: Bike Share Stations are now in the graph which should set us up to do multimodal walk/bike scenarios [#1852](https://github.com/valhalla/valhalla/pull/1852)

## Release Date: 2019-7-18 Valhalla 3.0.7
* **Bug Fix**
   * FIXED: Fix pedestrian fork [#1886](https://github.com/valhalla/valhalla/pull/1886)

## Release Date: 2019-7-15 Valhalla 3.0.6
* **Bug Fix**
   * FIXED: Admin name changes. [#1853](https://github.com/valhalla/valhalla/pull/1853) Ref: [#1854](https://github.com/valhalla/valhalla/issues/1854)
   * FIXED: valhalla_add_predicted_traffic was overcommitted while gathering stats. Added a clear. [#1857](https://github.com/valhalla/valhalla/pull/1857)
   * FIXED: regression in map matching when moving to valhalla v3.0.0 [#1863](https://github.com/valhalla/valhalla/pull/1863)
   * FIXED: last step shape in osrm serializer should be 2 of the same point [#1867](https://github.com/valhalla/valhalla/pull/1867)
   * FIXED: Shape trimming at the beginning and ending of the route to not be degenerate [#1876](https://github.com/valhalla/valhalla/pull/1876)
   * FIXED: Duplicate waypoints in osrm serializer [#1880](https://github.com/valhalla/valhalla/pull/1880)
   * FIXED: Updates for heading precision [#1881](https://github.com/valhalla/valhalla/pull/1881)
   * FIXED: Map matching allowed untraversable edges at start of route [#1884](https://github.com/valhalla/valhalla/pull/1884)

* **Enhancement**
   * ADDED: Use the same protobuf object the entire way through the request process [#1837](https://github.com/valhalla/valhalla/pull/1837)
   * ADDED: Enhanced turn lane processing [#1859](https://github.com/valhalla/valhalla/pull/1859)
   * ADDED: Add global_synchronized_cache in valhalla_build_config [#1851](https://github.com/valhalla/valhalla/pull/1851)

## Release Date: 2019-06-04 Valhalla 3.0.5
* **Bug Fix**
   * FIXED: Protect against unnamed rotaries and routes that end in roundabouts not turning off rotary logic [#1840](https://github.com/valhalla/valhalla/pull/1840)

* **Enhancement**
   * ADDED: Add turn lane info at maneuver point [#1830](https://github.com/valhalla/valhalla/pull/1830)

## Release Date: 2019-05-31 Valhalla 3.0.4
* **Bug Fix**
   * FIXED: Improved logic to decide between bear vs. continue [#1798](https://github.com/valhalla/valhalla/pull/1798)
   * FIXED: Bicycle costing allows use of roads with all surface values, but with a penalty based on bicycle type. However, the edge filter totally disallows bad surfaces for some bicycle types, creating situations where reroutes fail if a rider uses a road with a poor surface. [#1800](https://github.com/valhalla/valhalla/pull/1800)
   * FIXED: Moved complex restrictions building to before validate. [#1805](https://github.com/valhalla/valhalla/pull/1805)
   * FIXED: Fix bicycle edge filter whan avoid_bad_surfaces = 1.0 [#1806](https://github.com/valhalla/valhalla/pull/1806)
   * FIXED: Replace the EnhancedTripPath class inheritance with aggregation [#1807](https://github.com/valhalla/valhalla/pull/1807)
   * FIXED: Replace the old timezone shape zip file every time valhalla_build_timezones is ran [#1817](https://github.com/valhalla/valhalla/pull/1817)
   * FIXED: Don't use island snapped edge candidates (from disconnected components or low reach edges) when we rejected other high reachability edges that were closer [#1835](https://github.com/valhalla/valhalla/pull/1835)

## Release Date: 2019-05-08 Valhalla 3.0.3
* **Bug Fix**
   * FIXED: Fixed a rare loop condition in route matcher (edge walking to match a trace).
   * FIXED: Fixed VACUUM ANALYZE syntax issue.  [#1704](https://github.com/valhalla/valhalla/pull/1704)
   * FIXED: Fixed the osrm maneuver type when a maneuver has the to_stay_on attribute set.  [#1714](https://github.com/valhalla/valhalla/pull/1714)
   * FIXED: Fixed osrm compatibility mode attributes.  [#1716](https://github.com/valhalla/valhalla/pull/1716)
   * FIXED: Fixed rotary/roundabout issues in Valhalla OSRM compatibility.  [#1727](https://github.com/valhalla/valhalla/pull/1727)
   * FIXED: Fixed the destinations assignment for exit names in OSRM compatibility mode. [#1732](https://github.com/valhalla/valhalla/pull/1732)
   * FIXED: Enhance merge maneuver type assignment. [#1735](https://github.com/valhalla/valhalla/pull/1735)
   * FIXED: Fixed fork assignments and on ramps for OSRM compatibility mode. [#1738](https://github.com/valhalla/valhalla/pull/1738)
   * FIXED: Fixed cardinal direction on reference names when forward/backward tag is present on relations. Fixes singly digitized roads with opposing directional modifiers. [#1741](https://github.com/valhalla/valhalla/pull/1741)
   * FIXED: Fixed fork assignment and narrative logic when a highway ends and splits into multiple ramps. [#1742](https://github.com/valhalla/valhalla/pull/1742)
   * FIXED: Do not use any avoid edges as origin or destination of a route, matrix, or isochrone. [#1745](https://github.com/valhalla/valhalla/pull/1745)
   * FIXED: Add leg summary and remove unused hint attribute for OSRM compatibility mode. [#1753](https://github.com/valhalla/valhalla/pull/1753)
   * FIXED: Improvements for pedestrian forks, pedestrian roundabouts, and continue maneuvers. [#1768](https://github.com/valhalla/valhalla/pull/1768)
   * FIXED: Added simplified overview for OSRM response and added use_toll logic back to truck costing. [#1765](https://github.com/valhalla/valhalla/pull/1765)
   * FIXED: temp fix for location distance bug [#1774](https://github.com/valhalla/valhalla/pull/1774)
   * FIXED: Fix pedestrian routes using walkway_factor [#1780](https://github.com/valhalla/valhalla/pull/1780)
   * FIXED: Update the begin and end heading of short edges based on use [#1783](https://github.com/valhalla/valhalla/pull/1783)
   * FIXED: GraphReader::AreEdgesConnected update.  If transition count == 0 return false and do not call transition function. [#1786](https://github.com/valhalla/valhalla/pull/1786)
   * FIXED: Only edge candidates that were used in the path are send to serializer: [1788](https://github.com/valhalla/valhalla/pull/1788)
   * FIXED: Added logic to prevent the removal of a destination maneuver when ending on an internal edge [#1792](https://github.com/valhalla/valhalla/pull/1792)
   * FIXED: Fixed instructions when starting on an internal edge [#1796](https://github.com/valhalla/valhalla/pull/1796)

* **Enhancement**
   * Add the ability to run valhalla_build_tiles in stages. Specify the begin_stage and end_stage as command line options. Also cleans up temporary files as the last stage in the pipeline.
   * Add `remove` to `filesystem` namespace. [#1752](https://github.com/valhalla/valhalla/pull/1752)
   * Add TaxiCost into auto costing options.
   * Add `preferred_side` to allow per-location filtering of edges based on the side of the road the location is on and the driving side for that locale.
   * Slightly decreased the internal side-walk factor to .90f to favor roads with attached sidewalks. This impacts roads that have added sidewalk:left, sidewalk:right or sidewalk:both OSM tags (these become attributes on each directedEdge). The user can then avoid/penalize dedicated sidewalks and walkways, when they increase the walkway_factor. Since we slightly decreased the sidewalk_factor internally and only favor sidewalks if use is tagged as sidewalk_left or sidewalk_right, we should tend to route on roads with attached sidewalks rather than separate/dedicated sidewalks, allowing for more road names to be called out since these are labeled more.
   * Add `via` and `break_through` location types [#1737](https://github.com/valhalla/valhalla/pull/1737)
   * Add `street_side_tolerance` and `search_cutoff` to input `location` [#1777](https://github.com/valhalla/valhalla/pull/1777)
   * Return the Valhalla error `Path distance exceeds the max distance limit` for OSRM responses when the route is greater than the service limits. [#1781](https://github.com/valhalla/valhalla/pull/1781)

## Release Date: 2019-01-14 Valhalla 3.0.2
* **Bug Fix**
   * FIXED: Transit update - fix dow and exception when after midnight trips are normalized [#1682](https://github.com/valhalla/valhalla/pull/1682)
   * FIXED: valhalla_convert_transit segfault - GraphTileBuilder has null GraphTileHeader [#1683](https://github.com/valhalla/valhalla/issues/1683)
   * FIXED: Fix crash for trace_route with osrm serialization. Was passing shape rather than locations to the waypoint method.
   * FIXED: Properly set driving_side based on data set in TripPath.
   * FIXED: A bad bicycle route exposed an issue with bidirectional A* when the origin and destination edges are connected. Use A* in these cases to avoid requiring a high cost threshold in BD A*.
   * FIXED: x86 and x64 data compatibility was fixed as the structures weren't aligned.
   * FIXED: x86 tests were failing due mostly to floating point issues and the aforementioned structure misalignment.
* **Enhancement**
   * Add a durations list (delta time between each pair of trace points), a begin_time and a use_timestamp flag to trace_route requests. This allows using the input trace timestamps or durations plus the begin_time to compute elapsed time at each edge in the matched path (rather than using costing methods).
   * Add support for polyline5 encoding for OSRM formatted output.
* **Note**
   * Isochrones and openlr are both noted as not working with release builds for x86 (32bit) platforms. We'll look at getting this fixed in a future release

## Release Date: 2018-11-21 Valhalla 3.0.1
* **Bug Fix**
   * FIXED: Fixed a rare, but serious bug with bicycle costing. ferry_factor_ in bicycle costing shadowed the data member in the base dynamic cost class, leading to an unitialized variable. Occasionally, this would lead to negative costs which caused failures. [#1663](https://github.com/valhalla/valhalla/pull/1663)
   * FIXED: Fixed use of units in OSRM compatibility mode. [#1662](https://github.com/valhalla/valhalla/pull/1662)

## Release Date: 2018-11-21 Valhalla 3.0.0
* **NOTE**
   * This release changes the Valhalla graph tile formats to make the tile data more efficient and flexible. Tile data is incompatible with Valhalla 2.x builds, and code for 3.x is incompatible with data built for Valahalla 2.x versions. Valhalla tile sizes are slightly smaller (for datasets using elevation information the size savings is over 10%). In addition, there is increased flexibility for creating different variants of tiles to support different applications (e.g. bicycle only, or driving only).
* **Enhancement**
   * Remove the use of DirectedEdge for transitions between nodes on different hierarchy levels. A new structure, NodeTransition, is now used to transition to nodes on different hierarchy level. This saves space since only the end node GraphId is needed for the transitions (and DirectedEdge is a large data structure).
   * Change the NodeInfo lat,lon to use an offset from the tile base lat,lon. This potentially allows higher precision than using float, but more importantly saves space and allows support for NodeTransitions as well as spare for future growth.
   * Remove the EdgeElevation structure and max grade information into DirectedEdge and mean elevation into EdgeInfo. This saves space.
   * Reduce wayid to 32 bits. This allows sufficient growth when using OpenStreetMap data and frees space in EdgeInfo (allows moving speed limit and mean elevation from other structures).
   * Move name consistency from NodeInfo to DirectedEdge. This allows a more efficient lookup of name consistency.
   * Update all path algorithms to use NodeTransition logic rather than special DirectedEdge transition types. This simplifies PathAlgorithms slightly and removes some conditional logic.
   * Add an optional GraphFilter stage to tile building pipeline. This allows removal of edges and nodes based on access. This allows bicycle only, pedestrian only, or driving only datasets (or combinations) to be created - allowing smaller datasets for special purpose applications.
* **Deprecate**
   * Valhalla 3.0 removes support for OSMLR.

## Release Date: 2018-11-20 Valhalla 2.7.2
* **Enhancement**
   * UPDATED: Added a configuration variable for max_timedep_distance. This is used in selecting the path algorithm and provides the maximum distance between locations when choosing a time dependent path algorithm (other than multi modal). Above this distance, bidirectional A* is used with no time dependencies.
   * UPDATED: Remove transition edges from priority queue in Multimodal methods.
   * UPDATED: Fully implement street names and exit signs with ability to identify route numbers. [#1635](https://github.com/valhalla/valhalla/pull/1635)
* **Bug Fix**
   * FIXED: A timed-turned restriction should not be applied when a non-timed route is executed.  [#1615](https://github.com/valhalla/valhalla/pull/1615)
   * FIXED: Changed unordered_map to unordered_multimap for polys. Poly map can contain the same key but different multi-polygons. For example, islands for a country or timezone polygons for a country.
   * FIXED: Fixed timezone db issue where TZIDs did not exist in the Howard Hinnant date time db that is used in the date_time class for tz indexes.  Added logic to create aliases for TZIDs based on https://en.wikipedia.org/wiki/List_of_tz_database_time_zones
   * FIXED: Fixed the ramp turn modifiers for osrm compat [#1569](https://github.com/valhalla/valhalla/pull/1569)
   * FIXED: Fixed the step geometry when using the osrm compat mode [#1571](https://github.com/valhalla/valhalla/pull/1571)
   * FIXED: Fixed a data creation bug causing issues with A* routes ending on loops. [#1576](https://github.com/valhalla/valhalla/pull/1576)
   * FIXED: Fixed an issue with a bad route where destination only was present. Was due to thresholds in bidirectional A*. Changed threshold to be cost based rather than number of iterations). [#1586](https://github.com/valhalla/valhalla/pull/1586)
   * FIXED: Fixed an issue with destination only (private) roads being used in bicycle routes. Centralized some "base" transition cost logic in the base DynamicCost class. [#1587](https://github.com/valhalla/valhalla/pull/1587)
   * FIXED: Remove extraneous ramp maneuvers [#1657](https://github.com/valhalla/valhalla/pull/1657)

## Release Date: 2018-10-02 Valhalla 2.7.1
* **Enhancement**
   * UPDATED: Added date time support to forward and reverse isochrones. Add speed lookup (predicted speeds and/or free-flow or constrained flow speed) if date_time is present.
   * UPDATED: Add timezone checks to multimodal routes and isochrones (updates localtime if the path crosses into a timezone different than the start location).
* **Data Producer Update**
   * UPDATED: Removed boost date time support from transit.  Now using the Howard Hinnant date library.
* **Bug Fix**
   * FIXED: Fixed a bug with shortcuts that leads to inconsistent routes depending on whether shortcuts are taken, different origins can lead to different paths near the destination. This fix also improves performance on long routes and matrices.
   * FIXED: We were getting inconsistent results between departing at current date/time vs entering the current date/time.  This issue is due to the fact that the iso_date_time function returns the full iso date_time with the timezone offset (e.g., 2018-09-27T10:23-07:00 vs 2018-09-27T10:23). When we refactored the date_time code to use the new Howard Hinnant date library, we introduced this bug.
   * FIXED: Increased the threshold in CostMatrix to address null time and distance values occuring for truck costing with locations near the max distance.

## Release Date: 2018-09-13 Valhalla 2.7.0
* **Enhancement**
   * UPDATED: Refactor to use the pbf options instead of the ptree config [#1428](https://github.com/valhalla/valhalla/pull/1428) This completes [1357](https://github.com/valhalla/valhalla/issues/1357)
   * UPDATED: Removed the boost/date_time dependency from baldr and odin. We added the Howard Hinnant date and time library as a submodule. [#1494](https://github.com/valhalla/valhalla/pull/1494)
   * UPDATED: Fixed 'Drvie' typo [#1505](https://github.com/valhalla/valhalla/pull/1505) This completes [1504](https://github.com/valhalla/valhalla/issues/1504)
   * UPDATED: Optimizations of GetSpeed for predicted speeds [1490](https://github.com/valhalla/valhalla/issues/1490)
   * UPDATED: Isotile optimizations
   * UPDATED: Added stats to predictive traffic logging
   * UPDATED: resample_polyline - Breaks the polyline into equal length segments at a sample distance near the resolution. Break out of the loop through polyline points once we reach the specified number of samplesthen append the last
polyline point.
   * UPDATED: added android logging and uses a shared graph reader
   * UPDATED: Do not run a second pass on long pedestrian routes that include a ferry (but succeed on first pass). This is a performance fix. Long pedestrian routes with A star factor based on ferry speed end up being very inefficient.
* **Bug Fix**
   * FIXED: A* destination only
   * FIXED: Fixed through locations weren't honored [#1449](https://github.com/valhalla/valhalla/pull/1449)


## Release Date: 2018-08-02 Valhalla 3.0.0-rc.4
* **Node Bindings**
   * UPDATED: add some worker pool handling
   [#1467](https://github.com/valhalla/valhalla/pull/1467)

## Release Date: 2018-08-02 Valhalla 3.0.0-rc.3
* **Node Bindings**
   * UPDATED: replaced N-API with node-addon-api wrapper and made the actor
   functions asynchronous
   [#1457](https://github.com/valhalla/valhalla/pull/1457)

## Release Date: 2018-07-24 Valhalla 3.0.0-rc.2
* **Node Bindings**
   * FIXED: turn on the autocleanup functionality for the actor object.
   [#1439](https://github.com/valhalla/valhalla/pull/1439)

## Release Date: 2018-07-16 Valhalla 3.0.0-rc.1
* **Enhancement**
   * ADDED: exposed the rest of the actions to the node bindings and added tests. [#1415](https://github.com/valhalla/valhalla/pull/1415)

## Release Date: 2018-07-12 Valhalla 3.0.0-alpha.1
**NOTE**: There was already a small package named `valhalla` on the npm registry, only published up to version 0.0.3. The team at npm has transferred the package to us, but would like us to publish something to it ASAP to prove our stake in it. Though the bindings do not have all of the actor functionality exposed yet (just route), we are going to publish an alpha release of 3.0.0 to get something up on npm.
* **Infrastructure**:
   * ADDED: add in time dependent algorithms if the distance between locations is less than 500km.
   * ADDED: TurnLanes to indicate turning lanes at the end of a directed edge.
   * ADDED: Added PredictedSpeeds to Valhalla tiles and logic to compute speed based on predictive speed profiles.
* **Data Producer Update**
   * ADDED: is_route_num flag was added to Sign records. Set this to true if the exit sign comes from a route number/ref.
   * CHANGED: Lower speeds on driveways, drive-thru, and parking aisle. Set destination only flag for drive thru use.
   * ADDED: Initial implementation of turn lanes.
  **Bug Fix**
   * CHANGED: Fix destination only penalty for A* and time dependent cases.
   * CHANGED: Use the distance from GetOffsetForHeading, based on road classification and road use (e.g. ramp, turn channel, etc.), within tangent_angle function.
* **Map Matching**
   * FIXED: Fixed trace_route edge_walk server abort [#1365](https://github.com/valhalla/valhalla/pull/1365)
* **Enhancement**
   * ADDED: Added post process for updating free and constrained speeds in the directed edges.
   * UPDATED: Parse the json request once and store in a protocol buffer to pass along the pipeline. This completed the first portion of [1357](https://github.com/valhalla/valhalla/issues/1357)
   * UPDATED: Changed the shape_match attribute from a string to an enum. Fixes [1376](https://github.com/valhalla/valhalla/issues/1376)
   * ADDED: Node bindings for route [#1341](https://github.com/valhalla/valhalla/pull/1341)
   * UPDATED: Use a non-linear use_highways factor (to more heavily penalize highways as use_highways approaches 0).

## Release Date: 2018-07-15 Valhalla 2.6.3
* **API**:
   * FIXED: Use a non-linear use_highways factor (to more heavily penalize highways as use_highways approaches 0).
   * FIXED: Fixed the highway_factor when use_highways < 0.5.
   * ENHANCEMENT: Added logic to modulate the surface factor based on use_trails.
   * ADDED: New customer test requests for motorcycle costing.

## Release Date: 2018-06-28 Valhalla 2.6.2
* **Data Producer Update**
   * FIXED: Complex restriction sorting bug.  Check of has_dt in ComplexRestrictionBuilder::operator==.
* **API**:
   * FIXED: Fixed CostFactory convenience method that registers costing models
   * ADDED: Added use_tolls into motorcycle costing options

## Release Date: 2018-05-28 Valhalla 2.6.0
* **Infrastructure**:
   * CHANGED: Update cmake buildsystem to replace autoconf [#1272](https://github.com/valhalla/valhalla/pull/1272)
* **API**:
   * CHANGED: Move `trace_options` parsing to map matcher factory [#1260](https://github.com/valhalla/valhalla/pull/1260)
   * ADDED: New costing method for AutoDataFix [#1283](https://github.com/valhalla/valhalla/pull/1283)

## Release Date: 2018-05-21 Valhalla 2.5.0
* **Infrastructure**
   * ADDED: Add code formatting and linting.
* **API**
   * ADDED: Added new motorcycle costing, motorcycle access flag in data and use_trails option.
* **Routing**
   * ADDED: Add time dependnet forward and reverse A* methods.
   * FIXED: Increase minimum threshold for driving routes in bidirectional A* (fixes some instances of bad paths).
* **Data Producer Update**
   * CHANGED: Updates to properly handle cycleway crossings.
   * CHANGED: Conditionally include driveways that are private.
   * ADDED: Added logic to set motorcycle access.  This includes lua, country access, and user access flags for motorcycles.

## Release Date: 2018-04-11 Valhalla 2.4.9
* **Enhancement**
   * Added European Portuguese localization for Valhalla
   * Updates to EdgeStatus to improve performance. Use an unordered_map of tile Id and allocate an array for each edge in the tile. This allows using pointers to access status for sequential edges. This improves performance by 50% or so.
   * A couple of bicycle costing updates to improve route quality: avoid roads marked as part of a truck network, to remove the density penalty for transition costs.
   * When optimal matrix type is selected, now use CostMatrix for source to target pedestrian and bicycle matrix calls when both counts are above some threshold. This improves performance in general and lessens some long running requests.
*  **Data Producer Update**
   * Added logic to protect against setting a speed of 0 for ferries.

## Release Date: 2018-03-27 Valhalla 2.4.8
* **Enhancement**
   * Updates for Italian verbal translations
   * Optionally remove driveways at graph creation time
   * Optionally disable candidate edge penalty in path finding
   * OSRM compatible route, matrix and map matching response generation
   * Minimal Windows build compatibility
   * Refactoring to use PBF as the IPC mechanism for all objects
   * Improvements to internal intersection marking to reduce false positives
* **Bug Fix**
   * Cap candidate edge penalty in path finding to reduce excessive expansion
   * Fix trivial paths at deadends

## Release Date: 2018-02-08 Valhalla 2.4.7
* **Enhancement**
   * Speed up building tiles from small OSM imports by using boost directory iterator rather than going through all possible tiles and testing each if the file exists.
* **Bug Fix**
   * Protect against overflow in string to float conversion inside OSM parsing.

## Release Date: 2018-01-26 Valhalla 2.4.6
* **Enhancement**
   * Elevation library will lazy load RAW formatted sources

## Release Date: 2018-01-24 Valhalla 2.4.5
* **Enhancement**
   * Elevation packing utility can unpack lz4hc now
* **Bug Fix**
   * Fixed broken darwin builds

## Release Date: 2018-01-23 Valhalla 2.4.4
* **Enhancement**
   * Elevation service speed improvments and the ability to serve lz4hc compressed data
   * Basic support for downloading routing tiles on demand
   * Deprecated `valhalla_route_service`, now all services (including elevation) are found under `valhalla_service`

## Release Date: 2017-12-11 Valhalla 2.4.3
* **Enhancement**
   * Remove union from GraphId speeds up some platforms
   * Use SAC scale in pedestrian costing
   * Expanded python bindings to include all actions (route, matrix, isochrone, etc)
* **Bug Fix**
   * French translation typo fixes
*  **Data Producer Update**
   * Handling shapes that intersect the poles when binning
   * Handling when transit shapes are less than 2 points

## Release Date: 2017-11-09 Valhalla 2.4.1
*  **Data Producer Update**
   * Added kMopedAccess to modes for complex restrictions.  Remove the kMopedAccess when auto access is removed.  Also, add the kMopedAccess when an auto restriction is found.

## Release Date: 2017-11-08 Valhalla 2.4.0
*  **Data Producer Update**
   * Added logic to support restriction = x with a the except tag.  We apply the restriction to everything except for modes in the except tag.
   * Added logic to support railway_service and coach_service in transit.
* **Bug Fix**
  * Return proper edge_walk path for requested shape_match=walk_or_snap
  * Skip invalid stateid for Top-K requests

## Release Date: 2017-11-07 Valhalla 2.3.9
* **Enhancement**
  * Top-K map matched path generation now only returns unique paths and does so with fewer iterations
  * Navigator call outs for both imperial and metric units
  * The surface types allowed for a given bike route can now be controlled via a request parameter `avoid_bad_surfaces`
  * Improved support for motorscooter costing via surface types, road classification and vehicle specific tagging
* **Bug Fix**
  * Connectivity maps now include information about transit tiles
  * Lane counts for singly digitized roads are now correct for a given directed edge
  * Edge merging code for assigning osmlr segments is now robust to partial tile sets
  * Fix matrix path finding to allow transitioning down to lower levels when appropriate. In particular, do not supersede shortcut edges until no longer expanding on the next level.
  * Fix optimizer rotate location method. This fixes a bug where optimal ordering was bad for large location sets.
*  **Data Producer Update**
   * Duration tags are now used to properly set the speed of travel for a ferry routes

## Release Date: 2017-10-17 Valhalla 2.3.8
* **Bug Fix**
  * Fixed the roundabout exit count for bicycles when the roundabout is a road and not a cycleway
  * Enable a pedestrian path to remain on roundabout instead of getting off and back on
  * Fixed the penalization of candidate locations in the uni-directional A* algorithm (used for trivial paths)
*  **Data Producer Update**
   * Added logic to set bike forward and tag to true where kv["sac_scale"] == "hiking". All other values for sac_scale turn off bicycle access.  If sac_scale or mtb keys are found and a surface tag is not set we default to kPath.
   * Fixed a bug where surface=unpaved was being assigned Surface::kPavedSmooth.

## Release Date: 2017-9-11 Valhalla 2.3.7
* **Bug Fix**
  * Update bidirectional connections to handle cases where the connecting edge is one of the origin (or destination) edges and the cost is high. Fixes some pedestrian route issues that were reported.
*  **Data Producer Update**
   * Added support for motorroad tag (default and per country).
   * Update OSMLR segment association logic to fix issue where chunks wrote over leftover segments. Fix search along edges to include a radius so any nearby edges are also considered.

## Release Date: 2017-08-29 Valhalla 2.3.6
* **Bug Fix**
  * Pedestrian paths including ferries no longer cause circuitous routes
  * Fix a crash in map matching route finding where heading from shape was using a `nullptr` tile
  * Spanish language narrative corrections
  * Fix traffic segment matcher to always set the start time of a segment when its known
* **Enhancement**
  * Location correlation scoring improvements to avoid situations where less likely start or ending locations are selected

## Release Date: 2017-08-22 Valhalla 2.3.5
* **Bug Fix**
  * Clamp the edge score in thor. Extreme values were causing bad alloc crashes.
  * Fix multimodal isochrones. EdgeLabel refactor caused issues.
* **Data Producer Update**
  * Update lua logic to properly handle vehicle=no tags.

## Release Date: 2017-08-14 Valhalla 2.3.4
* **Bug Fix**
  * Enforce limits on maximum per point accuracy to avoid long running map matching computations

## Release Date: 2017-08-14 Valhalla 2.3.3
* **Bug Fix**
  * Maximum osm node reached now causes bitset to resize to accomodate when building tiles
  * Fix wrong side of street information and remove redundant node snapping
  * Fix path differences between services and `valhalla_run_route`
  * Fix map matching crash when interpolating duplicate input points
  * Fix unhandled exception when trace_route or trace_attributes when there are no continuous matches
* **Enhancement**
  * Folded Low-Stress Biking Code into the regular Bicycle code and removed the LowStressBicycleCost class. Now when making a query for bicycle routing, a value of 0 for use_hills and use_roads produces low-stress biking routes, while a value of 1 for both provides more intense professional bike routes.
  * Bike costing default values changed. use_roads and use_hills are now 0.25 by default instead of 0.5 and the default bike is now a hybrid bike instead of a road bike.
  * Added logic to use station hierarchy from transitland.  Osm and egress nodes are connected by transitconnections.  Egress and stations are connected by egressconnections.  Stations and platforms are connected by platformconnections.  This includes narrative updates for Odin as well.

## Release Date: 2017-07-31 Valhalla 2.3.2
* **Bug Fix**
  * Update to use oneway:psv if oneway:bus does not exist.
  * Fix out of bounds memory issue in DoubleBucketQueue.
  * Many things are now taken into consideration to determine which sides of the road have what cyclelanes, because they were not being parsed correctly before
  * Fixed issue where sometimes a "oneway:bicycle=no" tag on a two-way street would cause the road to become a oneway for bicycles
  * Fixed trace_attributes edge_walk cases where the start or end points in the shape are close to graph nodes (intersections)
  * Fixed 32bit architecture crashing for certain routes with non-deterministic placement of edges labels in bucketized queue datastructure
* **Enhancement**
  * Improve multi-modal routes by adjusting the pedestrian mode factor (routes use less walking in favor of public transit).
  * Added interface framework to support "top-k" paths within map-matching.
  * Created a base EdgeLabel class that contains all data needed within costing methods and supports the basic path algorithms (forward direction, A*, with accumulated path distance). Derive class for bidirectional algorithms (BDEdgeLabel) and for multimodal algorithms. Lowers memory use by combining some fields (using spare bits from GraphId).
  * Added elapsed time estimates to map-matching labels in preparation for using timestamps in map-matching.
  * Added parsing of various OSM tags: "bicycle=use_sidepath", "bicycle=dismount", "segregated=*", "shoulder=*", "cycleway:buffer=*", and several variations of these.
  * Both trace_route and trace_attributes will parse `time` and `accuracy` parameters when the shape is provided as unencoded
  * Map-matching will now use the time (in seconds) of each gps reading (if provided) to narrow the search space and avoid finding matches that are impossibly fast

## Release Date: 2017-07-10 Valhalla 2.3.0
* **Bug Fix**
  * Fixed a bug in traffic segment matcher where length was populated but had invalid times
* **Embedded Compilation**
  * Decoupled the service components from the rest of the worker objects so that the worker objects could be used in non http service contexts
   * Added an actor class which encapsulates the various worker objects and allows the various end points to be called /route /height etc. without needing to run a service
* **Low-Stress Bicycle**
  * Worked on creating a new low-stress biking option that focuses more on taking safer roads like cycle ways or residential roads than the standard bike costing option does.

## Release Date: 2017-06-26 Valhalla 2.2.9
* **Bug Fix**
  * Fix a bug introduced in 2.2.8 where map matching search extent was incorrect in longitude axis.

## Release Date: 2017-06-23 Valhalla 2.2.8
* **Bug Fix**
  * Traffic segment matcher (exposed through Python bindings) - fix cases where partial (or no) results could be returned when breaking out of loop in form_segments early.
* **Traffic Matching Update**
  * Traffic segment matcher - handle special cases when entering and exiting turn channels.
* **Guidance Improvements**
  * Added Swedish (se-SV) narrative file.

## Release Date: 2017-06-20 Valhalla 2.2.7
* **Bug Fixes**
  * Traffic segment matcher (exposed through Python bindings) makes use of accuracy per point in the input
  * Traffic segment matcher is robust to consecutive transition edges in matched path
* **Isochrone Changes**
  * Set up isochrone to be able to handle multi-location queries in the future
* **Data Producer Updates**
  * Fixes to valhalla_associate_segments to address threading issue.
  * Added support for restrictions that refers only to appropriate type of vehicle.
* **Navigator**
  * Added pre-alpha implementation that will perform guidance for mobile devices.
* **Map Matching Updates**
  * Added capability to customize match_options

## Release Date: 2017-06-12 Valhalla 2.2.6
* **Bug Fixes**
  * Fixed the begin shape index where an end_route_discontinuity exists
* **Guidance Improvements**
  * Updated Slovenian (sl-SI) narrative file.
* **Data Producer Updates**
  * Added support for per mode restrictions (e.g., restriction:&lt;type&gt;)  Saved these restrictions as "complex" restrictions which currently support per mode lookup (unlike simple restrictions which are assumed to apply to all driving modes).
* **Matrix Updates**
  * Increased max distance threshold for auto costing and other similar costings to 400 km instead of 200 km

## Release Date: 2017-06-05 Valhalla 2.2.5
* **Bug Fixes**
  * Fixed matched point edge_index by skipping transition edges.
  * Use double precision in meili grid traversal to fix some incorrect grid cases.
  * Update meili to use DoubleBucketQueue and GraphReader methods rather than internal methods.

## Release Date: 2017-05-17 Valhalla 2.2.4
* **Bug Fixes**
  * Fix isochrone bug where the default access mode was used - this rejected edges that should not have been rejected for cases than automobile.
  * Fix A* handling of edge costs for trivial routes. This fixed an issue with disconnected regions that projected to a single edge.
  * Fix TripPathBuilder crash if first edge is a transition edge (was occurring with map-matching in rare occasions).

## Release Date: 2017-05-15 Valhalla 2.2.3
* **Map Matching Improvement**
  * Return begin and end route discontinuities. Also, returns partial shape of edge at route discontinuity.
* **Isochrone Improvements**
  * Add logic to make sure the center location remains fixed at the center of a tile/grid in the isotile.
  * Add a default generalization factor that is based on the grid size. Users can still override this factor but the default behavior is improved.
  * Add ExpandForward and ExpandReverse methods as is done in bidirectional A*. This improves handling of transitions between hierarchy levels.
* **Graph Correlation Improvements**
  * Add options to control both radius and reachability per input location (with defaults) to control correlation of input locations to the graph in such a way as to avoid routing between disconnected regions and favor more likely paths.

## Release Date: 2017-05-08 Valhalla 2.2.0
* **Guidance Improvements**
  * Added Russian (ru-RU) narrative file.
  * Updated Slovenian (sl-SI) narrative file.
* **Data Producer Updates**
  * Assign destination sign info on bidirectional ramps.
  * Update ReclassifyLinks. Use a "link-tree" which is formed from the exit node and terminates at entrance nodes. Exit nodes are sorted by classification so motorway exits are done before trunks, etc. Updated the turn channel logic - now more consistently applies turn channel use.
  * Updated traffic segment associations to properly work with elevation and lane connectivity information (which is stored after the traffic association).

## Release Date: 2017-04-24 Valhalla 2.1.9
* **Elevation Update**
  * Created a new EdgeElevation structure which includes max upward and downward slope (moved from DirectedEdge) and mean elevation.
* **Routing Improvements**
  * Destination only fix when "nested" destination only areas cause a route failure. Allow destination only edges (with penalty) on 2nd pass.
  * Fix heading to properly use the partial edge shape rather than entire edge shape to determine heading at the begin and end locations.
  * Some cleanup and simplification of the bidirectional A* algorithm.
  * Some cleanup and simplification of TripPathBuilder.
  * Make TileHierarchy data and methods static and remove tile_dir from the tile hierarchy.
* **Map Matching Improvement**
  * Return matched points with trace attributes when using map_snap.
* **Data Producer Updates**
  * lua updates so that the chunnel will work again.

## Release Date: 2017-04-04 Valhalla 2.1.8
* **Map Matching Release**
  * Added max trace limits and out-of-bounds checks for customizable trace options

## Release Date: 2017-03-29 Valhalla 2.1.7
* **Map Matching Release**
  * Increased service limits for trace
* **Data Producer Updates**
  * Transit: Remove the dependency on using level 2 tiles for transit builder
* **Traffic Updates**
  * Segment matcher completely re-written to handle many complex issues when matching traces to OTSs
* **Service Improvement**
  * Bug Fix - relaxed rapidjson parsing to allow numeric type coercion
* **Routing Improvements**
  * Level the forward and reverse paths in bidirectional A * to account for distance approximation differences.
  * Add logic for Use==kPath to bicycle costing so that paths are favored (as are footways).

## Release Date: 2017-03-10 Valhalla 2.1.3
* **Guidance Improvement**
  * Corrections to Slovenian narrative language file
  **Routing Improvements**
  * Increased the pedestrian search radius from 25 to 50 within the meili configuration to reduce U-turns with map-matching
  * Added a max avoid location limit

## Release Date: 2017-02-22 Valhalla 2.1.0
* **Guidance Improvement**
  * Added ca-ES (Catalan) and sl-SI (Slovenian) narrative language files
* **Routing  Improvement**
  * Fix through location reverse ordering bug (introduced in 2.0.9) in output of route responses for depart_at routes
  * Fix edge_walking method to handle cases where more than 1 initial edge is found
* **Data Producer Updates**
  * Improved transit by processing frequency based schedules.
  * Updated graph validation to more aggressively check graph consistency on level 0 and level 1
  * Fix the EdgeInfo hash to not create duplicate edge info records when creating hierarchies

## Release Date: 2017-02-21 Valhalla 2.0.9
* **Guidance Improvement**
  * Improved Italian narrative by handling articulated prepositions
  * Properly calling out turn channel maneuver
* **Routing Improvement**
  * Improved path determination by increasing stop impact for link to link transitions at intersections
  * Fixed through location handling, now includes cost at throughs and properly uses heading
  * Added ability to adjust location heading tolerance
* **Traffic Updates**
  * Fixed segment matching json to properly return non-string values where apropriate
* **Data Producer Updates**
  * Process node:ref and way:junction_ref as a semicolon separated list for exit numbers
  * Removed duplicated interchange sign information when ways are split into edges
  * Use a sequence within HierarchyBuilder to lower memory requirements for planet / large data imports.
  * Add connecting OSM wayId to a transit stop within NodeInfo.
  * Lua update:  removed ways that were being added to the routing graph.
  * Transit:  Fixed an issue where add_service_day and remove_service_day was not using the tile creation date, but the service start date for transit.
  * Transit:  Added acceptance test logic.
  * Transit:  Added fallback option if the associated wayid is not found.  Use distance approximator to find the closest edge.
  * Transit:  Added URL encoding for one stop ids that contain diacriticals.  Also, added include_geometry=false for route requests.
* **Optimized Routing Update**
  * Added an original index to the location object in the optimized route response
* **Trace Route Improvement**
  * Updated find_start_node to fix "GraphTile NodeInfo index out of bounds" error

## Release Date: 2017-01-30 Valhalla 2.0.6
* **Guidance Improvement**
  * Italian phrases were updated
* **Routing Improvement**
  * Fixed an issue where date and time was returning an invalid ISO8601 time format for date_time values in positive UTC. + sign was missing.
  * Fixed an encoding issue that was discovered for tranist_fetcher.  We were not encoding onestop_ids or route_ids.  Also, added exclude_geometry=true for route API calls.
* **Data Producer Updates**
  * Added logic to grab a single feed in valhalla_build_transit.

## Release Date: 2017-01-04 Valhalla 2.0.3
* **Service Improvement**
  * Added support for interrupting requests. If the connection is closed, route computation and map-matching can be interrupted prior to completion.
* **Routing Improvement**
  * Ignore name inconsistency when entering a link to avoid double penalizing.
* **Data Producer Updates**
  * Fixed consistent name assignment for ramps and turn lanes which improved guidance.
  * Added a flag to directed edges indicating if the edge has names. This can potentially be used in costing methods.
  * Allow future use of spare GraphId bits within DirectedEdge.

## Release Date: 2016-12-13 Valhalla 2.0.2
* **Routing Improvement**
  * Added support for multi-way restrictions to matrix and isochrones.
  * Added HOV costing model.
  * Speed limit updates.   Added logic to save average speed separately from speed limits.
  * Added transit include and exclude logic to multimodal isochrone.
  * Fix some edge cases for trivial (single edge) paths.
  * Better treatment of destination access only when using bidirectional A*.
* **Performance Improvement**
  * Improved performance of the path algorithms by making many access methods inline.

## Release Date: 2016-11-28 Valhalla 2.0.1
* **Routing Improvement**
  * Preliminary support for multi-way restrictions
* **Issues Fixed**
  * Fixed tile incompatiblity between 64 and 32bit architectures
  * Fixed missing edges within tile edge search indexes
  * Fixed an issue where transit isochrone was cut off if we took transit that was greater than the max_seconds and other transit lines or buses were then not considered.

## Release Date: 2016-11-15 Valhalla 2.0

* **Tile Redesign**
  * Updated the graph tiles to store edges only on the hierarchy level they belong to. Prior to this, the highways were stored on all levels, they now exist only on the highway hierarchy. Similar changes were made for arterial level roads. This leads to about a 20% reduction in tile size.
  * The tile redesign required changes to the path generation algorithms. They must now transition freely beteeen levels, even for pedestrian and bicycle routes. To offset the extra transitions, the main algorithms were changed to expand nodes at each level that has directed edges, rather than adding the transition edges to the priority queue/adjacency list. This change helps performance. The hierarchy limits that are used to speed the computation of driving routes by utilizing the highway hierarchy were adjusted to work with the new path algorithms.
  * Some changes to costing were also required, for example pedestrian and bicycle routes skip shortcut edges.
  * Many tile data structures were altered to explicitly size different fields and make room for "spare" fields that will allow future growth. In addition, the tile itself has extra "spare" records that can be appended to the end of the tile and referenced from the tile header. This also will allow future growth without breaking backward compatibility.
* **Guidance Improvement**
  * Refactored trip path to use an enumerated `Use` for edge and an enumerated `NodeType` for node
  * Fixed some wording in the Hindi narrative file
  * Fixed missing turn maneuver by updating the forward intersecting edge logic
* **Issues Fixed**
  * Fixed an issue with pedestrian routes where a short u-turn was taken to avoid the "crossing" penalty.
  * Fixed bicycle routing due to high penalty to enter an access=destination area. Changed to a smaller, length based factor to try to avoid long regions where access = destination. Added a driveway penalty to avoid taking driveways (which are often marked as access=destination).
  * Fixed regression where service did not adhere to the list of allowed actions in the Loki configuration
* **Graph Correlation**
  * External contributions from Navitia have lead to greatly reduced per-location graph correlation. Average correlation time is now less than 1ms down from 4-9ms.

## Release Date: 2016-10-17

* **Guidance Improvement**
  * Added the Hindi (hi-IN) narrative language
* **Service Additions**
  * Added internal valhalla error codes utility in baldr and modified all services to make use of and return as JSON response
  * See documentation https://github.com/valhalla/valhalla-docs/blob/master/api-reference.md#internal-error-codes-and-conditions
* **Time-Distance Matrix Improvement**
  * Added a costmatrix performance fix for one_to_many matrix requests
* **Memory Mapped Tar Archive - Tile Extract Support**
  * Added the ability to load a tar archive of the routing graph tiles. This improves performance under heavy load and reduces the memory requirement while allowing multiple processes to share cache resources.

## Release Date: 2016-09-19

* **Guidance Improvement**
  * Added pirate narrative language
* **Routing Improvement**
  * Added the ability to include or exclude stops, routes, and operators in multimodal routing.
* **Service Improvement**
  * JSONify Error Response

## Release Date: 2016-08-30

* **Pedestrian Routing Improvement**
  * Fixes for trivial pedestrian routes

## Release Date: 2016-08-22

* **Guidance Improvements**
  * Added Spanish narrative
  * Updated the start and end edge heading calculation to be based on road class and edge use
* **Bicycle Routing Improvements**
  * Prevent getting off a higher class road for a small detour only to get back onto the road immediately.
  * Redo the speed penalties and road class factors - they were doubly penalizing many roads with very high values.
  * Simplify the computation of weighting factor for roads that do not have cycle lanes. Apply speed penalty to slightly reduce favoring
of non-separated bicycle lanes on high speed roads.
* **Routing Improvements**
  * Remove avoidance of U-turn for pedestrian routes. This improves use with map-matching since pedestrian routes can make U-turns.
  * Allow U-turns at dead-ends for driving (and bicycling) routes.
* **Service Additions**
  * Add support for multi-modal isochrones.
  * Added base code to allow reverse isochrones (path from anywhere to a single destination).
* **New Sources to Targets**
  * Added a new Matrix Service action that allows you to request any of the 3 types of time-distance matrices by calling 1 action.  This action takes a sources and targets parameter instead of the locations parameter.  Please see the updated Time-Distance Matrix Service API reference for more details.

## Release Date: 2016-08-08

 * **Service additions**
  * Latitude, longitude bounding boxes of the route and each leg have been added to the route results.
  * Added an initial isochrone capability. This includes methods to create an "isotile" - a 2-D gridded data set with time to reach each lat,lon grid from an origin location. This isoltile is then used to create contours at specified times. Interior contours are optionally removed and the remaining outer contours are generalized and converted to GeoJSON polygons. An initial version supporting multimodal route types has also been added.
 * **Data Producer Updates**
  * Fixed tranist scheduling issue where false schedules were getting added.
 * **Tools Additionas**
  * Added `valhalla_export_edges` tool to allow shape and names to be dumped from the routing tiles

## Release Date: 2016-07-19

 * **Guidance Improvements**
  * Added French narrative
  * Added capability to have narrative language aliases - For example: German `de-DE` has an alias of `de`
 * **Transit Stop Update** - Return latitude and longitude for each transit stop
 * **Data Producer Updates**
  * Added logic to use lanes:forward, lanes:backward, speed:forward, and speed:backward based on direction of the directed edge.
  * Added support for no_entry, no_exit, and no_turn restrictions.
  * Added logic to support country specific access. Based on country tables found here: http://wiki.openstreetmap.org/wiki/OSM_tags_for_routing/Access-Restrictions

## Release Date: 2016-06-08

 * **Bug Fix** - Fixed a bug where edge indexing created many small tiles where no edges actually intersected. This allowed impossible routes to be considered for path finding instead of rejecting them earlier.
 * **Guidance Improvements**
  * Fixed invalid u-turn direction
  * Updated to properly call out jughandle routes
  * Enhanced signless interchange maneuvers to help guide users
 * **Data Producer Updates**
  * Updated the speed assignment for ramp to be a percentage of the original road class speed assignment
  * Updated stop impact logic for turn channel onto ramp

## Release Date: 2016-05-19

 * **Bug Fix** - Fixed a bug where routes fail within small, disconnected "islands" due to the threshold logic in prior release. Also better logic for not-thru roads.

## Release Date: 2016-05-18

 * **Bidirectional A* Improvements** - Fixed an issue where if both origin and destination locations where on not-thru roads that meet at a common node the path ended up taking a long detour. Not all cases were fixed though - next release should fix. Trying to address the termination criteria for when the best connection point of the 2 paths is optimal. Turns out that the initial case where both opposing edges are settled is not guaranteed to be the least cost path. For now we are setting a threshold and extending the search while still tracking best connections. Fixed the opposing edge when a hierarchy transition occurs.
 * **Guidance Globalization** -  Fixed decimal distance to be locale based.
 * **Guidance Improvements**
  * Fixed roundabout spoke count issue by fixing the drive_on_right attribute.
  * Simplified narative by combining unnamed straight maneuvers
  * Added logic to confirm maneuver type assignment to avoid invalid guidance
  * Fixed turn maneuvers by improving logic for the following:
    * Internal intersection edges
    * 'T' intersections
    * Intersecting forward edges
 * **Data Producer Updates** - Fix the restrictions on a shortcut edge to be the same as the last directed edge of the shortcut (rather than the first one).

## Release Date: 2016-04-28

 * **Tile Format Updates** - Separated the transit graph from the "road only" graph into different tiles but retained their interconnectivity. Transit tiles are now hierarchy level 3.
 * **Tile Format Updates** - Reduced the size of graph edge shape data by 5% through the use of varint encoding (LEB128)
 * **Tile Format Updates** - Aligned `EdgeInfo` structures to proper byte boundaries so as to maintain compatibility for systems who don't support reading from unaligned addresses.
 * **Guidance Globalization** -  Added the it-IT(Italian) language file. Added support for CLDR plural rules. The cs-CZ(Czech), de-DE(German), and en-US(US English) language files have been updated.
 * **Travel mode based instructions** -  Updated the start, post ferry, and post transit insructions to be based on the travel mode, for example:
  * `Drive east on Main Street.`
  * `Walk northeast on Broadway.`
  * `Bike south on the cycleway.`

## Release Date: 2016-04-12

 * **Guidance Globalization** -  Added logic to use tagged language files that contain the guidance phrases. The initial versions of en-US, de-DE, and cs-CZ have been deployed.
 * **Updated ferry defaults** -  Bumped up use_ferry to 0.65 so that we don't penalize ferries as much.

## Release Date: 2016-03-31
 * **Data producer updates** - Do not generate shortcuts across a node which is a fork. This caused missing fork maneuvers on longer routes.  GetNames update ("Broadway fix").  Fixed an issue with looking up a name in the ref map and not the name map.  Also, removed duplicate names.  Private = false was unsetting destination only flags for parking aisles.

## Release Date: 2016-03-30
 * **TripPathBuilder Bug Fix** - Fixed an exception that was being thrown when trying to read directed edges past the end of the list within a tile. This was due to errors in setting walkability and cyclability on upper hierarchies.

## Release Date: 2016-03-28

 * **Improved Graph Correlation** -  Correlating input to the routing graph is carried out via closest first traversal of the graph's, now indexed, geometry. This results in faster correlation and gaurantees the absolute closest edge is found.

## Release Date: 2016-03-16

 * **Transit type returned** -  The transit type (e.g. tram, metro, rail, bus, ferry, cable car, gondola, funicular) is now returned with each transit maneuver.
 * **Guidance language** -  If the language option is not supplied or is unsupported then the language will be set to the default (en-US). Also, the service will return the language in the trip results.
 * **Update multimodal path algorithm** - Applied some fixes to multimodal path algorithm. In particular fixed a bug where the wrong sortcost was added to the adjacency list. Also separated "in-station" transfer costs from transfers between stops.
 * **Data producer updates** - Do not combine shortcut edges at gates or toll booths. Fixes avoid toll issues on routes that included shortcut edges.

## Release Date: 2016-03-07

 * **Updated all APIs to honor the optional DNT (Do not track) http header** -  This will avoid logging locations.
 * **Reduce 'Merge maneuver' verbal alert instructions** -  Only create a verbal alert instruction for a 'Merge maneuver' if the previous maneuver is > 1.5 km.
 * **Updated transit defaults.  Tweaked transit costing logic to obtain better routes.** -  use_rail = 0.6, use_transfers = 0.3, transfer_cost = 15.0 and transfer_penalty = 300.0.  Updated the TransferCostFactor to use the transfer_factor correctly.  TransitionCost for pedestrian costing bumped up from 20.0f to 30.0f when predecessor edge is a transit connection.
 * **Initial Guidance Globalization** -  Partial framework for Guidance Globalization. Started reading some guidance phrases from en-US.json file.

## Release Date: 2016-02-22

 * **Use bidirectional A* for automobile routes** - Switch to bidirectional A* for all but bus routes and short routes (where origin and destination are less than 10km apart). This improves performance and has less failure cases for longer routes. Some data import adjustments were made (02-19) to fix some issues encountered with arterial and highway hierarchies. Also only use a maximum of 2 passes for bidirecdtional A* to reduce "long time to fail" cases.
 * **Added verbal multi-cue guidance** - This combines verbal instructions when 2 successive maneuvers occur in a short amount of time (e.g., Turn right onto MainStreet. Then Turn left onto 1st Avenue).

## Release Date: 2016-02-19

 * **Data producer updates** - Reduce stop impact when all edges are links (ramps or turn channels). Update opposing edge logic to reject edges that do no have proper access (forward access == reverse access on opposing edge and vice-versa). Update ReclassifyLinks for cases where a single edge (often a service road) intersects a ramp improperly causing the ramp to reclassified when it should not be. Updated maximum OSM node Id (now exceeds 4000000000). Move lua from conf repository into mjolnir.

## Release Date: 2016-02-01

 * **Data producer updates** - Reduce speed on unpaved/rough roads. Add statistics for hgv (truck) restrictions.

## Release Date: 2016-01-26

 * **Added capability to disable narrative production** - Added the `narrative` boolean option to allow users to disable narrative production. Locations, shape, length, and time are still returned. The narrative production is enabled by default. The possible values for the `narrative` option are: false and true
 * **Added capability to mark a request with an id** - The `id` is returned with the response so a user could match to the corresponding request.
 * **Added some logging enhancements, specifically [ANALYTICS] logging** - We want to focus more on what our data is telling us by logging specific stats in Logstash.

## Release Date: 2016-01-18

 * **Data producer updates** - Data importer configuration (lua) updates to fix a bug where buses were not allowed on restricted lanes.  Fixed surface issue (change the default surface to be "compacted" for footways).

## Release Date: 2016-01-04

 * **Fixed Wrong Costing Options Applied** - Fixed a bug in which a previous requests costing options would be used as defaults for all subsequent requests.

## Release Date: 2015-12-18

 * **Fix for bus access** - Data importer configuration (lua) updates to fix a bug where bus lanes were turning off access for other modes.
 * **Fix for extra emergency data** - Data importer configuration (lua) updates to fix a bug where we were saving hospitals in the data.
 * **Bicycle costing update** - Updated kTCSlight and kTCFavorable so that cycleways are favored by default vs roads.

## Release Date: 2015-12-17

 * **Graph Tile Data Structure update** - Updated structures within graph tiles to support transit efforts and truck routing. Removed TransitTrip, changed TransitRoute and TransitStop to indexes (rather than binary search). Added access restrictions (like height and weight restrictions) and the mode which they impact to reduce need to look-up.
 * **Data producer updates** - Updated graph tile structures and import processes.

## Release Date: 2015-11-23

 * **Fixed Open App for OSRM functionality** - Added OSRM functionality back to Loki to support Open App.

## Release Date: 2015-11-13

 * **Improved narrative for unnamed walkway, cycleway, and mountain bike trail** - A generic description will be used for the street name when a walkway, cycleway, or mountain bike trail maneuver is unnamed. For example, a turn right onto a unnamed walkway maneuver will now be: "Turn right onto walkway."
 * **Fix costing bug** - Fix a bug introduced in EdgeLabel refactor (impacted time distance matrix only).

## Release Date: 2015-11-3

 * **Enhance bi-directional A* logic** - Updates to bidirectional A* algorithm to fix the route completion logic to handle cases where a long "connection" edge could lead to a sub-optimal path. Add hierarchy and shortcut logic so we can test and use bidirectional A* for driving routes. Fix the destination logic to properly handle oneways as the destination edge. Also fix U-turn detection for reverse search when hierarchy transitions occur.
 * **Change "Go" to "Head" for some instructions** - Start, exit ferry.
 * **Update to roundabout instructions** - Call out roundabouts for edges marked as links (ramps, turn channels).
 * **Update bicycle costing** - Fix the road factor (for applying weights based on road classification) and lower turn cost values.

## Data Producer Release Date: 2015-11-2

 * **Updated logic to not create shortcut edges on roundabouts** - This fixes some roundabout exit counts.

## Release Date: 2015-10-20

 * **Bug Fix for Pedestrian and Bicycle Routes** - Fixed a bug with setting the destination in the bi-directional Astar algorithm. Locations that snapped to a dead-end node would have failed the route and caused a timeout while searching for a valid path. Also fixed the elapsed time computation on the reverse path of bi-directional algorithm.

## Release Date: 2015-10-16

 * **Through Location Types** - Improved support for locations with type = "through". Routes now combine paths that meet at each through location to create a single "leg" between locations with type = "break". Paths that continue at a through location will not create a U-turn unless the path enters a "dead-end" region (neighborhood with no outbound access).
 * **Update shortcut edge logic** - Now skips long shortcut edges when close to the destination. This can lead to missing the proper connection if the shortcut is too long. Fixes #245 (thor).
 * **Per mode service limits** - Update configuration to allow setting different maximum number of locations and distance per mode.
 * **Fix shape index for trivial path** - Fix a bug where when building the the trip path for a "trivial" route (includes just one edge) where the shape index exceeded that size of the shape.

## Release Date: 2015-09-28

 * **Elevation Influenced Bicycle Routing** - Enabled elevation influenced bicycle routing. A "use-hills" option was added to the bicycle costing profile that can tune routes to avoid hills based on grade and amount of elevation change.
 * **"Loop Edge" Fix** - Fixed a bug with edges that form a loop. Split them into 2 edges during data import.
 * **Additional information returned from 'locate' method** - Added information that can be useful when debugging routes and data. Adds information about nodes and edges at a location.
 * **Guidance/Narrative Updates** - Added side of street to destination narrative. Updated verbal instructions.<|MERGE_RESOLUTION|>--- conflicted
+++ resolved
@@ -30,9 +30,7 @@
    * FIXED: Use kServiceRoad edges while searching for ferry connection [#2933](https://github.com/valhalla/valhalla/pull/2933)
    * FIXED: Enhanced logic for IsTurnChannelManeuverCombinable [#2952](https://github.com/valhalla/valhalla/pull/2952)
    * FIXED: Restore compatibility with gcc 6.3.0, libprotobuf 3.0.0, boost v1.62.0 [#2953](https://github.com/valhalla/valhalla/pull/2953)
-<<<<<<< HEAD
    * FIXED: Removed unexpected maneuvers at sharp bends [#2968](https://github.com/valhalla/valhalla/pull/2968)
-=======
    * FIXED: Dont abort bidirectional a-star search if only one direction is exhausted [#2936](https://github.com/valhalla/valhalla/pull/2936)
    * FIXED: Fixed missing comma in the scripts/valhalla_build_config [#2963](https://github.com/valhalla/valhalla/pull/2963)
    * FIXED: Reverse and Multimodal Isochrones were returning forward results [#2967](https://github.com/valhalla/valhalla/pull/2967)
@@ -45,7 +43,6 @@
    * FIXED: Fix for unique-summary logic [#2996](https://github.com/valhalla/valhalla/pull/2996)
    * FIXED: Isochrone: handle origin edges properly [#2990](https://github.com/valhalla/valhalla/pull/2990)
    * FIXED: Annotations fail with returning NaN speed when the same point is duplicated in route geometry [#2992](https://github.com/valhalla/valhalla/pull/2992)
->>>>>>> 9e1420c2
 
 * **Enhancement**
    * Pedestrian crossing should be a separate TripLeg_Use [#2950](https://github.com/valhalla/valhalla/pull/2950)
