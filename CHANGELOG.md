--- conflicted
+++ resolved
@@ -211,11 +211,8 @@
    * ADDED: Added signboards to guidance views.  [#2687](https://github.com/valhalla/valhalla/pull/2687)
    * ADDED: Regular speed on shortcut edges is calculated with turn durations taken into account. Truck, motorcycle and motorscooter profiles use OSRM-like turn duration. [#2662](https://github.com/valhalla/valhalla/pull/2662)
    * CHANGED: Remove astar algorithm and replace its use with timedep_forward as its redundant [#2706](https://github.com/valhalla/valhalla/pull/2706)
-<<<<<<< HEAD
    * ADDED: An option for shortcut recovery to be cached at start up to reduce the time it takes to do so on the fly [#2714](https://github.com/valhalla/valhalla/pull/2714)
-=======
    * ADDED: If width <= 1.9 then no access for auto, truck, bus, taxi, emergency and hov. [#2713](https://github.com/valhalla/valhalla/pull/2713)
->>>>>>> c2a9684e
 
 ## Release Date: 2019-11-21 Valhalla 3.0.9
 * **Bug Fix**
