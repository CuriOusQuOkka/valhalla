
#include "baldr/json.h"
#include "midgard/point2.h"
#include "midgard/pointll.h"
#include "tyr/serializers.h"

#include <cmath>
#include <iomanip>
#include <sstream>
#include <utility>

using namespace valhalla::baldr::json;

namespace {
using rgba_t = std::tuple<float, float, float>;
}

namespace valhalla {
namespace tyr {

std::string
serializeIsochrones(const Api& request,
                    const std::map<const midgard::IsoMetrics, const contours_t>& grid_contours,
                    bool polygons,
                    const std::unordered_map<const midgard::IsoMetrics,
                                             std::unordered_map<float, std::string>>& colors,
                    bool show_locations) {
  // for each contour interval
  int i = 0;
  auto features = array({});
  for (const auto& metric_contours : grid_contours) {
    auto& current_metric = metric_contours.first;
    auto& current_contours = metric_contours.second;
    auto current_colors = colors.at(metric_contours.first);
<<<<<<< HEAD
    for (const auto& interval : current_contours) {
=======
    auto metric_json = current_metric == midgard::IsoMetrics::kDistance ? "distance" : "time";
    for (const auto& interval : current_contours) {
      // Skip empty contours
      if (interval.first == midgard::kNoIsoMetric) {
        continue;
      }
>>>>>>> 5109675e
      auto color_itr = current_colors.find(interval.first);
      // color was supplied
      std::stringstream hex;
      if (color_itr != current_colors.end() && !color_itr->second.empty()) {
        hex << "#" << color_itr->second;
      } // or we computed it..
      else {
        auto h = i * (150.f / grid_contours.size());
        auto c = .5f;
        auto x = c * (1 - std::abs(std::fmod(h / 60.f, 2.f) - 1));
        auto m = .25f;
        rgba_t color = h < 60 ? rgba_t{m + c, m + x, m}
                              : (h < 120 ? rgba_t{m + x, m + c, m} : rgba_t{m, m + c, m + x});
        hex << "#" << std::hex << static_cast<int>(std::get<0>(color) * 255 + .5f) << std::hex
            << static_cast<int>(std::get<1>(color) * 255 + .5f) << std::hex
            << static_cast<int>(std::get<2>(color) * 255 + .5f);
      }
      ++i;

      // for each feature on that interval
      for (const auto& feature : interval.second) {
        // for each contour in that feature
        auto geom = array({});
        for (const auto& contour : feature) {
          // make some geometry
          auto coords = array({});
          for (const auto& coord : contour) {
            coords->push_back(array({fp_t{coord.first, 6}, fp_t{coord.second, 6}}));
          }
          // its either a ring
          if (polygons) {
            geom->emplace_back(coords);
            // or a single line, if someone has more than one contour per feature they messed up
          } else {
            geom = coords;
          }
        }
        // add a feature
        features->emplace_back(map({
            {"type", std::string("Feature")},
            {"geometry", map({
                             {"type", std::string(polygons ? "Polygon" : "LineString")},
                             {"coordinates", geom},
                         })},
<<<<<<< HEAD
            {"properties",
             map({{"contour", static_cast<uint64_t>(interval.first)},
                  {"color", hex.str()},            // lines
                  {"fill", hex.str()},             // geojson.io polys
                  {"fillColor", hex.str()},        // leaflet polys
                  {"opacity", fp_t{.33f, 2}},      // lines
                  {"fill-opacity", fp_t{.33f, 2}}, // geojson.io polys
                  {"fillOpacity", fp_t{.33f, 2}},  // leaflet polys
                  {"metric",
                   current_metric == midgard::IsoMetrics::kDistance ? "distance" : "time"}})},
=======
            {"properties", map({{"contour", static_cast<uint64_t>(interval.first)},
                                {"color", hex.str()},            // lines
                                {"fill", hex.str()},             // geojson.io polys
                                {"fillColor", hex.str()},        // leaflet polys
                                {"opacity", fp_t{.33f, 2}},      // lines
                                {"fill-opacity", fp_t{.33f, 2}}, // geojson.io polys
                                {"fillOpacity", fp_t{.33f, 2}},  // leaflet polys
                                {"metric", std::string(metric_json)}})},
>>>>>>> 5109675e
        }));
      }
    }
  }
  // Add input and snapped locations to the geojson
  if (show_locations) {
    int idx = 0;
    for (const auto& location : request.options().locations()) {
      // first add all snapped points as MultiPoint feature per origin point
      auto snapped_points_array = array({});
      std::unordered_set<midgard::PointLL> snapped_points;
      for (const auto& path_edge : location.path_edges()) {
        const midgard::PointLL& snapped_current =
            midgard::PointLL(path_edge.ll().lng(), path_edge.ll().lat());
        // remove duplicates of path_edges in case the snapped object is a node
        if (snapped_points.insert(snapped_current).second) {
          snapped_points_array->push_back(
              array({fp_t{snapped_current.lng(), 6}, fp_t{snapped_current.lat(), 6}}));
        }
      };
      features->emplace_back(map(
          {{"type", std::string("Feature")},
           {"properties",
            map({{"type", std::string("snapped")}, {"location_index", static_cast<uint64_t>(idx)}})},
           {"geometry",
            map({{"type", std::string("MultiPoint")}, {"coordinates", snapped_points_array}})}}));

      // then each user input point as separate Point feature
      const valhalla::LatLng& input_latlng = location.ll();
      const auto input_array = array({fp_t{input_latlng.lng(), 6}, fp_t{input_latlng.lat(), 6}});
      features->emplace_back(map(
          {{"type", std::string("Feature")},
           {"properties",
            map({{"type", std::string("input")}, {"location_index", static_cast<uint64_t>(idx)}})},
           {"geometry", map({{"type", std::string("Point")}, {"coordinates", input_array}})}}));
      idx++;
    }
  }

  // make the collection
  auto feature_collection = map({
      {"type", std::string("FeatureCollection")},
      {"features", features},
  });

  if (request.options().has_id()) {
    feature_collection->emplace("id", request.options().id());
  }

  std::stringstream ss;
  ss << *feature_collection;
  return ss.str();
}
} // namespace tyr
} // namespace valhalla<|MERGE_RESOLUTION|>--- conflicted
+++ resolved
@@ -32,16 +32,12 @@
     auto& current_metric = metric_contours.first;
     auto& current_contours = metric_contours.second;
     auto current_colors = colors.at(metric_contours.first);
-<<<<<<< HEAD
-    for (const auto& interval : current_contours) {
-=======
     auto metric_json = current_metric == midgard::IsoMetrics::kDistance ? "distance" : "time";
     for (const auto& interval : current_contours) {
       // Skip empty contours
       if (interval.first == midgard::kNoIsoMetric) {
         continue;
       }
->>>>>>> 5109675e
       auto color_itr = current_colors.find(interval.first);
       // color was supplied
       std::stringstream hex;
@@ -86,18 +82,6 @@
                              {"type", std::string(polygons ? "Polygon" : "LineString")},
                              {"coordinates", geom},
                          })},
-<<<<<<< HEAD
-            {"properties",
-             map({{"contour", static_cast<uint64_t>(interval.first)},
-                  {"color", hex.str()},            // lines
-                  {"fill", hex.str()},             // geojson.io polys
-                  {"fillColor", hex.str()},        // leaflet polys
-                  {"opacity", fp_t{.33f, 2}},      // lines
-                  {"fill-opacity", fp_t{.33f, 2}}, // geojson.io polys
-                  {"fillOpacity", fp_t{.33f, 2}},  // leaflet polys
-                  {"metric",
-                   current_metric == midgard::IsoMetrics::kDistance ? "distance" : "time"}})},
-=======
             {"properties", map({{"contour", static_cast<uint64_t>(interval.first)},
                                 {"color", hex.str()},            // lines
                                 {"fill", hex.str()},             // geojson.io polys
@@ -106,7 +90,6 @@
                                 {"fill-opacity", fp_t{.33f, 2}}, // geojson.io polys
                                 {"fillOpacity", fp_t{.33f, 2}},  // leaflet polys
                                 {"metric", std::string(metric_json)}})},
->>>>>>> 5109675e
         }));
       }
     }
