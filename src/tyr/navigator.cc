#include <cmath>
#include <iomanip>
#include <iostream>
#include <locale>
#include <sstream>
#include <string>
#include <tuple>
#include <vector>

//#include <google/protobuf/util/json_util.h>

#include "proto/route.pb.h"
#include "proto/navigator.pb.h"
#include "midgard/constants.h"
#include "midgard/encoded.h"
#include "midgard/logging.h"
#include "midgard/pointll.h"
#include "baldr/json.h"
#include "baldr/location.h"
#include "baldr/errorcode_util.h"
#include "tyr/util.h"
#include "tyr/navigator.h"

using namespace valhalla;
using namespace valhalla::baldr;
using namespace valhalla::midgard;

namespace valhalla {
namespace tyr {

Navigator::Navigator() {
  route_state_ = NavigationStatus_RouteState_kInvalid;
}

NavigationStatus Navigator::SetRoute(const std::string& route_json_str) {
  NavigationStatus nav_status;

<<<<<<< HEAD
  jsonToProtoRoute (route_json_str, route_);
  //google::protobuf::util::JsonStringToMessage(route_json_str, &route_);
=======
  // TODO: place in try catch block and return
  //       NavigationStatus_RouteState_kInvalid if there is an issue
  // TODO: replace this with Alex magic
  google::protobuf::util::JsonStringToMessage(route_json_str, &route_);


>>>>>>> a1812f44
  leg_index_ = 0;
  maneuver_index_ = 0;
  SetUnits();
  SetShapeLengthTime();
  SetUsedInstructions();
  route_state_ = NavigationStatus_RouteState_kInitialized;

  nav_status.set_route_state(route_state_);
  return nav_status;
}

NavigationStatus Navigator::OnLocationChanged(const FixLocation& fix_location) {
  NavigationStatus nav_status;

  // If route state is invalid then just return
  if (route_state_ == NavigationStatus_RouteState_kInvalid) {
    nav_status.set_route_state(route_state_);
    return nav_status;
  }

  // Set the previous route state prior to snapping to route
  NavigationStatus_RouteState prev_route_state = route_state_;

  // Snap the fix location to the route and update nav_status
  nav_status = SnapToRoute(fix_location);

  size_t curr_instruction_index = maneuver_index_;
  size_t next_instruction_index = (maneuver_index_ + 1);

  // Only process a valid route state
  if (nav_status.route_state() != NavigationStatus_RouteState_kInvalid) {
    // If start maneuver index and instruction has not been used
    // and starting navigation and close to origin
    // then set route state to kPreTransition
    if (IsStartManeuverIndex(maneuver_index_)
        && !(std::get<kPreTransition>(used_instructions_.at(curr_instruction_index)))
        && StartingNavigation(prev_route_state, route_state_)
        && OnRouteLocationCloseToOrigin(nav_status)) {
      // Set route state
      route_state_ = NavigationStatus_RouteState_kPreTransition;
      nav_status.set_route_state(route_state_);

      // Set the instruction maneuver index for the start maneuver
      nav_status.set_instruction_maneuver_index(curr_instruction_index);

      // Mark that the pre-transition was used
      std::get<kPreTransition>(used_instructions_.at(curr_instruction_index)) = true;
    }
    // else if not destination maneuver
    // and instruction has not been used
    // and route location is pre transition
    // then set route state to kPreTransition
    else if (!IsDestinationManeuverIndex(maneuver_index_)
        && !(std::get<kPreTransition>(used_instructions_.at(next_instruction_index)))
        && (GetRemainingManeuverTime(fix_location, nav_status)
            <= GetPreTransitionThreshold(next_instruction_index))) {
      // Set route state
      route_state_ = NavigationStatus_RouteState_kPreTransition;
      nav_status.set_route_state(route_state_);

      // Set the instruction maneuver index for the next maneuver
      nav_status.set_instruction_maneuver_index(next_instruction_index);

      // Mark that the pre-transition was used
      std::get<kPreTransition>(used_instructions_.at(next_instruction_index)) = true;
    }

    // else if maneuver has a post transition
    // and instruction has not been used
    // and route location is post transition
    // then set route state to kPostTransition
    else if (route_.trip().legs(leg_index_).maneuvers(maneuver_index_).has_verbal_post_transition_instruction()
        && !(std::get<kPostTransition>(
            used_instructions_.at(curr_instruction_index)))
        && (IsTimeWithinBounds(GetSpentManeuverTime(fix_location, nav_status),
            kPostTransitionLowerBound, kPostTransitionUpperBound))) {
      // Set route state
      route_state_ = NavigationStatus_RouteState_kPostTransition;
      nav_status.set_route_state(route_state_);

      // Set the instruction maneuver index for the current maneuver
      nav_status.set_instruction_maneuver_index(curr_instruction_index);

      // Mark that the post-transition was used
      std::get<kPostTransition>(used_instructions_.at(curr_instruction_index)) = true;
    }

    // else if route location is transition alert
    // and maneuver has a transition alert
    // and instruction has not been used
    // then set route state to kTransitionAlert
    // ?? mark post transition already used
    // TODO
  }
  return nav_status;
}

void Navigator::SetUnits() {
  if (route_.has_trip() && (route_.trip().has_units())
      && route_.trip().units() == "miles") {
    kilometer_units_ = false;
  } else {
    kilometer_units_ = true;
  }
}

bool Navigator::HasKilometerUnits() const {
  return kilometer_units_;
}

void Navigator::SetShapeLengthTime() {
  if (route_.has_trip() && (route_.trip().legs_size() > 0)
      && route_.trip().legs(leg_index_).has_shape()) {
    shape_ = midgard::decode<std::vector<PointLL> >(
        route_.trip().legs(leg_index_).shape());

    // Create maneuver speeds in units per second
    maneuver_speeds_.clear();
    //GDG
    std::cout << std::endl << "SPEED ======================================" << std::endl;
    size_t zzz = 0;
    for (const auto& maneuver : route_.trip().legs(leg_index_).maneuvers()) {
      // Calculate speed in units per second - protect against divide by zero
      float time = (maneuver.time() == 0) ? 0.000028f : maneuver.time();
      float speed = (maneuver.length()/time);
      //GDG
      std::cout << "index=" << zzz++ << " | maneuver.length()=" << maneuver.length() << " | maneuver.time()=" << maneuver.time() << " | time=" << time << " | speed(units/sec)=" << speed << " | speed(units/hour)=" << (speed*3600) << std::endl;
      maneuver_speeds_.emplace_back(speed);
    }

    // Initialize the remaining leg length and time
    float km_length = 0.0f;
    float length = 0.0f;
    float total_remaining_leg_length = 0.0f;
    uint32_t total_remaining_leg_time = 0;

    // Resize vector for current shape
    remaining_leg_values_.resize(shape_.size());

    // Initialize indexes and set destination shape values
    size_t maneuver_speed_index = (maneuver_speeds_.size() - 1);
    int i = (remaining_leg_values_.size() - 1);
    remaining_leg_values_[i--] = {total_remaining_leg_length, total_remaining_leg_time};

    // Process shape to set remaining length and time
    if (remaining_leg_values_.size() > 1) {
      for (; i >= 0; --i) {
        // Determine length between shape points and convert to appropriate units
        km_length = (shape_[i].Distance(shape_[i+1]) * midgard::kKmPerMeter);
        length = (HasKilometerUnits() ? km_length : (km_length * midgard::kMilePerKm));

        // Find the maneuver index that corresponds to the shape index
        maneuver_speed_index = RfindManeuverIndex(maneuver_speed_index, i);

        // Update the total remaining values
        total_remaining_leg_length += length;
        total_remaining_leg_time += static_cast<uint32_t>(round(length/maneuver_speeds_.at(maneuver_speed_index)));

        remaining_leg_values_[i] = {total_remaining_leg_length, total_remaining_leg_time};
      }
    }
  } else {
    shape_.resize(0);
    remaining_leg_values_.resize(0);
  }
  current_shape_index_ = 0;
}

void Navigator::SetUsedInstructions() {
  used_instructions_.clear();
  for (size_t i = 0; i < route_.trip().legs(leg_index_).maneuvers_size(); ++i) {
    used_instructions_.emplace_back(false, false, false, false);
  }
}

bool Navigator::IsDestinationShapeIndex(size_t idx) const {
  return (idx == (shape_.size() - 1));
}

bool Navigator::IsStartManeuverIndex(size_t idx) const {
  return (idx == 0);
}

bool Navigator::IsDestinationManeuverIndex(size_t idx) const {
  return (idx == (route_.trip().legs(leg_index_).maneuvers_size() - 1));
}

size_t Navigator::FindManeuverIndex(size_t begin_search_index,
    size_t shape_index) const {

  // Set the destination maneuver index - since destination maneuver is a special case
  size_t destination_maneuver_index =
      (route_.trip().legs(leg_index_).maneuvers_size() - 1);

  // Validate the begin_search_index
  if ((route_.trip().legs(leg_index_).maneuvers_size() == 0)
      || (begin_search_index > destination_maneuver_index))
    throw valhalla_exception_t{400, 502};

  // Check for destination shape index and return destination maneuver index
  if (IsDestinationShapeIndex(shape_index))
    return destination_maneuver_index;

  // Loop over maneuvers - starting at specified maneuver index and return
  // the maneuver index that contains the specified shape index
  for (size_t i = begin_search_index; i < destination_maneuver_index; ++i) {
    const auto& maneuver = route_.trip().legs(leg_index_).maneuvers(i);
    if ((shape_index >= maneuver.begin_shape_index())
        && (shape_index < maneuver.end_shape_index()))
      return i;
  }
  // If not found, throw exception
  throw valhalla_exception_t{400, 502};
}

size_t Navigator::RfindManeuverIndex(size_t rbegin_search_index,
    size_t shape_index) const {

  // Set the destination maneuver index - since destination maneuver is a special case
  size_t destination_maneuver_index =
      (route_.trip().legs(leg_index_).maneuvers_size() - 1);

  // Validate the rbegin_search_index
  if ((route_.trip().legs(leg_index_).maneuvers_size() == 0)
      || (rbegin_search_index > destination_maneuver_index))
    throw valhalla_exception_t { 400, 502 };

  // Check for destination shape index and rbegin search index
  // if so, return destination maneuver index
  if (IsDestinationShapeIndex(shape_index)
      && (destination_maneuver_index == rbegin_search_index))
    return destination_maneuver_index;

  // Loop over maneuvers in reverse - starting at specified maneuver index
  // and return the maneuver index that contains the specified shape index
  for (size_t i = rbegin_search_index; (i >= 0 && i <= destination_maneuver_index); --i) {
    const auto& maneuver = route_.trip().legs(leg_index_).maneuvers(i);
    if ((shape_index >= maneuver.begin_shape_index()) && (shape_index < maneuver.end_shape_index()))
      return i;
  }
  // If not found, throw exception
  throw valhalla_exception_t{400, 502};
}

NavigationStatus Navigator::SnapToRoute(const FixLocation& fix_location) {
  NavigationStatus nav_status;

  // Find the closest point on the route that corresponds to the fix location
  PointLL fix_pt = PointLL(fix_location.lon(), fix_location.lat());
  auto closest = fix_pt.ClosestPoint(shape_, current_shape_index_);

  // If the fix point distance from route is greater than the off route threshold
  // then return invalid route state
  if (std::get<kClosestPointDistance>(closest) > kOffRouteThreshold) {
    route_state_ = NavigationStatus_RouteState_kInvalid;
    nav_status.set_route_state(route_state_);
    return nav_status;
  }

  // If not off route then set closest point and current shape index
  PointLL closest_ll = std::get<kClosestPoint>(closest);
  current_shape_index_ = std::get<kClosestPointSegmentIndex>(closest);

  // If approximately equal to the next shape point then snap to it and set flag
  bool snapped_to_shape_point = false;
  if (!IsDestinationShapeIndex(current_shape_index_)
      && closest_ll.ApproximatelyEqual(shape_.at(current_shape_index_ + 1))) {
    // Increment current shape index
    ++current_shape_index_;
    // Set at shape point flag
    snapped_to_shape_point = true;
  }

  // Set the remaining index
  size_t remaining_index = 0;
  if (snapped_to_shape_point || IsDestinationShapeIndex(current_shape_index_))
    remaining_index = current_shape_index_;
  else
    remaining_index = (current_shape_index_ + 1);

  // Calculate the partial length, if needed
  float partial_length = 0.0f;
  if (!snapped_to_shape_point && !IsDestinationShapeIndex(current_shape_index_)) {
    partial_length = (closest_ll.Distance(shape_.at(remaining_index)) * midgard::kKmPerMeter);
    // Convert to miles, if needed
    if (!HasKilometerUnits())
      partial_length = (partial_length * midgard::kMilePerKm);
  }

  // Set the maneuver index and maneuver end shape index
  maneuver_index_ = FindManeuverIndex(maneuver_index_, current_shape_index_);
  uint32_t maneuver_end_shape_index = route_.trip().legs(leg_index_).maneuvers(maneuver_index_).end_shape_index();

  // Set the remaining leg length and time values
  float remaining_leg_length = (remaining_leg_values_.at(remaining_index).first
      + partial_length);
  uint32_t remaining_leg_time = (remaining_leg_values_.at(remaining_index).second
      + static_cast<uint32_t>(round(
          partial_length / maneuver_speeds_.at(maneuver_index_))));

  // Populate navigation status
  route_state_ = NavigationStatus_RouteState_kTracking;
  nav_status.set_route_state(route_state_);
  nav_status.set_lon(closest_ll.lng());
  nav_status.set_lat(closest_ll.lat());
  nav_status.set_leg_index(leg_index_);
  nav_status.set_remaining_leg_length(remaining_leg_length);
  nav_status.set_remaining_leg_time(remaining_leg_time);
  nav_status.set_maneuver_index(maneuver_index_);
  nav_status.set_remaining_maneuver_length(remaining_leg_length - remaining_leg_values_.at(maneuver_end_shape_index).first);
  nav_status.set_remaining_maneuver_time(remaining_leg_time - remaining_leg_values_.at(maneuver_end_shape_index).second);

#ifdef LOGGING_LEVEL_TRACE
  // Output to help build unit tests
  std::cout << std::endl << "------------------------------------------------------------------------" << std::setprecision(9) << std::endl
            << "      GetFixLocation(" << fix_location.lon() << "f, " << fix_location.lat() << "f, " << (remaining_leg_values_.at(0).second - nav_status.remaining_leg_time()) << "),"  << std::endl
            << "      GetNavigationStatus(NavigationStatus_RouteState_kTracking," << std::endl
            << "          " << nav_status.lon() << "f, " << nav_status.lat() << "f, leg_index, " << nav_status.remaining_leg_length() << "f, " << nav_status.remaining_leg_time() << "," << std::endl
            << "          maneuver_index, " << nav_status.remaining_maneuver_length() << "f, " << nav_status.remaining_maneuver_time() << ", instruction_index));" << std::endl;
#endif


  return nav_status;
}

bool Navigator::StartingNavigation(
    const NavigationStatus_RouteState& prev_route_state,
    const NavigationStatus_RouteState& curr_route_state) const {
  return ((prev_route_state == NavigationStatus_RouteState_kInitialized)
      && (curr_route_state == NavigationStatus_RouteState_kTracking));
}

bool Navigator::OnRouteLocationCloseToOrigin(
    const NavigationStatus& nav_status) const {
  if ((remaining_leg_values_.size() > 0)
      && nav_status.has_remaining_leg_length()) {
    float meters = UnitsToMeters(
        remaining_leg_values_.at(0).first - nav_status.remaining_leg_length());
    return (meters <= kOnRouteCloseToOriginThreshold);
  }
  return false;
}

float Navigator::UnitsToMeters(float units) const {
  float km_length = 0.0f;
  if (HasKilometerUnits())
    km_length = units;
  else
    km_length = units * midgard::kKmPerMile;

  return (km_length * kMetersPerKm);
}

size_t Navigator::GetWordCount(const std::string& instruction) const {
  size_t word_count = 0;
  std::string::const_iterator pos = instruction.begin();
  std::string::const_iterator end = instruction.end();

  while (pos != end)
  {
    // Skip over space, white space, and punctuation
    while (pos != end
        && ((*pos == ' ') || std::isspace(*pos) || std::ispunct(*pos)))
      ++pos;

    // Word found - increment
    word_count += (pos != end);

    // Skip over letters in word
    while (pos != end
        && ((*pos != ' ') && (!std::isspace(*pos)) && (!std::ispunct(*pos))))
      ++pos;
  }
  return word_count;
}

uint32_t Navigator::GetSpentManeuverTime(const FixLocation& fix_location,
    const NavigationStatus& nav_status) const {
  // GDG
  std::cout << "GetSpentManeuverTime | ";
  // speed in meters per second
  float speed = 0.0f;
  if (fix_location.has_speed()) {
    speed = fix_location.speed();
  }

  uint32_t maneuver_begin_shape_index = route_.trip().legs(leg_index_).maneuvers(maneuver_index_).begin_shape_index();

  // Use speed if user is moving to calculate spent maneuver time
  if (speed > kMinSpeedThreshold) {
    //GDG
    std::cout << "CALCULATED SPENT TIME:" << static_cast<uint32_t>(round(
        UnitsToMeters(remaining_leg_values_.at(maneuver_begin_shape_index).first - nav_status.remaining_leg_length()) / speed)) << std::endl;
    return static_cast<uint32_t>(round(
        UnitsToMeters(remaining_leg_values_.at(maneuver_begin_shape_index).first - nav_status.remaining_leg_length()) / speed));
  }

  //GDG
  std::cout << "SPENT TIME:" << (remaining_leg_values_.at(maneuver_begin_shape_index).second - nav_status.remaining_leg_time()) << std::endl;
  return (remaining_leg_values_.at(maneuver_begin_shape_index).second - nav_status.remaining_leg_time());
}

uint32_t Navigator::GetRemainingManeuverTime(const FixLocation& fix_location,
    const NavigationStatus& nav_status) const {
  // GDG
  std::cout << "GetRemainingManeuverTime | ";
  // speed in meters per second
  float speed = 0.0f;
  if (fix_location.has_speed()) {
    speed = fix_location.speed();
  }

  // Use speed if user is moving to calculate remaining maneuver time
  if (speed > kMinSpeedThreshold) {
    //GDG
    std::cout << "CALCULATED REMAINING TIME:" << static_cast<uint32_t>(round(
        UnitsToMeters(nav_status.remaining_maneuver_length()) / speed)) << std::endl;
    return static_cast<uint32_t>(round(
        UnitsToMeters(nav_status.remaining_maneuver_length()) / speed));
  }

  //GDG
  std::cout << "REMAINING TIME:" << nav_status.remaining_maneuver_time() << std::endl;
  return nav_status.remaining_maneuver_time();
}

uint32_t Navigator::GetPreTransitionThreshold(size_t instruction_index) const {
  const auto& maneuver = route_.trip().legs(leg_index_).maneuvers(instruction_index);

  // TODO: do we need to adjust time for destination?

  float adjustment_factor = 1.0f;
  // Set adjustment factor to reduce time if instruction is multi-cue
  // TODO: may want to isolate adjustment to be based on next maneuver phrase
  if (maneuver.verbal_multi_cue()){
    adjustment_factor = 0.75f;
  }

  //GDG
  std::cout << "GetPreTransitionThreshold:"
      << (kPreTransitionBaseThreshold
          + (static_cast<uint32_t>(round(
              GetWordCount(maneuver.verbal_pre_transition_instruction())
                  / kWordsPerSecond * adjustment_factor)))) << std::endl;

  return (kPreTransitionBaseThreshold
      + (static_cast<uint32_t>(round(
          GetWordCount(maneuver.verbal_pre_transition_instruction())
              / kWordsPerSecond * adjustment_factor))));
}

bool Navigator::IsTimeWithinBounds(uint32_t time, uint32_t lower_bound,
    uint32_t upper_bound) const {
  return ((time > lower_bound) && (time < upper_bound));
}

}
}
<|MERGE_RESOLUTION|>--- conflicted
+++ resolved
@@ -35,17 +35,10 @@
 NavigationStatus Navigator::SetRoute(const std::string& route_json_str) {
   NavigationStatus nav_status;
 
-<<<<<<< HEAD
-  jsonToProtoRoute (route_json_str, route_);
-  //google::protobuf::util::JsonStringToMessage(route_json_str, &route_);
-=======
   // TODO: place in try catch block and return
   //       NavigationStatus_RouteState_kInvalid if there is an issue
-  // TODO: replace this with Alex magic
-  google::protobuf::util::JsonStringToMessage(route_json_str, &route_);
-
-
->>>>>>> a1812f44
+  jsonToProtoRoute (route_json_str, route_);
+
   leg_index_ = 0;
   maneuver_index_ = 0;
   SetUnits();
