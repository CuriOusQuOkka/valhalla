#include <functional>
#include <string>
#include <stdexcept>
#include <vector>
#include <unordered_map>
#include <cstdint>
#include <sstream>
#include <boost/property_tree/ptree.hpp>
#include <boost/property_tree/info_parser.hpp>

#include <prime_server/prime_server.hpp>
#include <prime_server/http_protocol.hpp>
using namespace prime_server;

#include <valhalla/midgard/logging.h>
#include <valhalla/baldr/json.h>
#include <valhalla/baldr/location.h>
#include <valhalla/baldr/pathlocation.h>
#include <valhalla/baldr/graphreader.h>
#include <valhalla/sif/costfactory.h>
#include <valhalla/sif/autocost.h>
#include <valhalla/sif/bicyclecost.h>
#include <valhalla/sif/pedestriancost.h>

#include "thor/service.h"
#include "thor/trippathbuilder.h"
#include "thor/pathalgorithm.h"
#include "thor/bidirectional_astar.h"
#include "thor/timedistancematrix.h"

using namespace valhalla;
using namespace valhalla::midgard;
using namespace valhalla::baldr;
using namespace valhalla::sif;
using namespace valhalla::thor;


namespace {
  enum MATRIX_TYPE {  ONE_TO_MANY, MANY_TO_ONE, MANY_TO_MANY };
  const std::unordered_map<std::string, MATRIX_TYPE> MATRIX{
    {"one_to_many", ONE_TO_MANY},
    {"many_to_one", MANY_TO_ONE},
    {"many_to_many", MANY_TO_MANY}
  };
  std::size_t tdindex = 0;
  constexpr double kKmPerMeter = 0.001;
  constexpr double kMilePerMeter = 0.000621371;
  const headers_t::value_type CORS{"Access-Control-Allow-Origin", "*"};
  const headers_t::value_type JSON_MIME{"Content-type", "application/json;charset=utf-8"};
  const headers_t::value_type JS_MIME{"Content-type", "application/javascript;charset=utf-8"};

  json::ArrayPtr locations(const std::vector<PathLocation>& correlated) {
    auto input_locs = json::array({});
    for(size_t i = 0; i < correlated.size(); i++) {
      input_locs->emplace_back(
        json::map({
          {"lat", json::fp_t{correlated[i].latlng_.lat(), 6}},
          {"lon", json::fp_t{correlated[i].latlng_.lng(), 6}}
        })
      );
    }
    return input_locs;
  }

<<<<<<< HEAD
  json::ArrayPtr serialize_row(const std::vector<PathLocation>& correlated, const std::vector<TimeDistance>& tds,
      const size_t origin, const size_t destination, const size_t start, const size_t end) {
    auto row = json::array({});
    for(size_t i = start; i < end; i++) {
        row->emplace_back(json::map({
          {"from_index", static_cast<uint64_t>(origin)},
          {"to_index", static_cast<uint64_t>(destination + (i - start))},
=======
  json::ArrayPtr serialize_row(const std::vector<PathLocation>& correlated, const std::vector<TimeDistance>& tds, const size_t origin, const size_t start, const size_t end, double metrics) {
    auto row = json::array({});
    for(size_t i = start; i < end; i++) {
        row->emplace_back(json::map({
          {"distance", json::fp_t{tds[i].dist * metrics, 3}},
>>>>>>> 1020b83f
          {"time", static_cast<uint64_t>(tds[i].time)},
          {"distance", static_cast<uint64_t>(tds[i].dist)},
        }));
    }
    return row;
  }

<<<<<<< HEAD
=======
  json::ArrayPtr serialize_column(const std::vector<PathLocation>& correlated, const std::vector<TimeDistance>& tds, const size_t origin, const size_t start, const size_t end, double metrics) {
    auto column = json::array({});
    for(size_t i = start; i < end; i++) {
      column->emplace_back(json::map({
          {"distance", json::fp_t{tds[origin].dist * metrics, 3}},
          {"time", static_cast<uint64_t>(tds[origin].time)},
          {"to_index", static_cast<uint64_t>(i)},
          {"from_index", static_cast<uint64_t>(origin)}
        }));
    }
    return column;
  }

  json::ArrayPtr serialize_square(const std::vector<PathLocation>& correlated, const std::vector<TimeDistance>& tds, const size_t origin, const size_t start, const size_t end, double metrics) {
    auto square = json::array({});
    for(size_t i = start; i < end; i++) {
      square->emplace_back(json::map({
          {"distance", json::fp_t{tds[tdindex].dist * metrics, 3}},
          {"time", static_cast<uint64_t>(tds[tdindex].time)},
          {"to_index", static_cast<uint64_t>(i)},
          {"from_index", static_cast<uint64_t>(origin)}
        }));
        tdindex++;
    }
    return square;
  }

>>>>>>> 1020b83f
  //Returns a row vector of computed time and distance from the first (origin) location to each additional location provided.
  // {
  //   input_locations: [{},{},{}],
  //   one_to_many:
  //   [
  //     [{origin0,dest0,0,0},{origin0,dest1,x,x},{origin0,dest2,x,x},{origin0,dest3,x,x}]
  //   ]
  // }
  json::MapPtr serialize_one_to_many(const std::vector<PathLocation>& correlated, const std::vector<TimeDistance>& tds, std::string& units, double metrics) {
    return json::map({
<<<<<<< HEAD
      {"one_to_many", json::array({serialize_row(correlated, tds, 0, 0, 0, tds.size())})},
      {"input_locations", json::array({locations(correlated)})}
=======
      {"one_to_many", json::array({serialize_row(correlated, tds, 0, 0, tds.size(), metrics)})},
      {"locations", json::array({locations(correlated)})},
      {"units", units}
>>>>>>> 1020b83f
    });
  }

  //Returns a column vector of computed time and distance from each location to the last (destination) location provided.
  // {
  //   input_locations: [{},{},{}],
  //   many_to_one:
  //   [
  //     [{origin0,dest0,x,x}],
  //     [{origin1,dest0,x,x}],
  //     [{origin2,dest0,x,x}],
  //     [{origin3,dest0,0,0}]
  //   ]
  // }
  json::MapPtr serialize_many_to_one(const std::vector<PathLocation>& correlated, const std::vector<TimeDistance>& tds, std::string& units, double metrics) {
    json::ArrayPtr column_matrix = json::array({});
<<<<<<< HEAD
    for(size_t i = 0; i < correlated.size(); ++i)
      column_matrix->emplace_back(serialize_row(correlated, tds, i, correlated.size() - 1, i, i + 1));
=======
    for(size_t i = 0; i < correlated.size(); ++i){
      column_matrix->emplace_back(serialize_column(correlated, tds, i, correlated.size()-1, correlated.size(), metrics));
    }
>>>>>>> 1020b83f
    return json::map({
      {"many_to_one", column_matrix},
      {"locations", json::array({locations(correlated)})},
      {"units", units}
    });
  }

  //Returns a square matrix of computed time and distance from each location to every other location.
  // {
  //   input_locations: [{},{},{}],
  //   many_to_many:
  //   [
  //     [{origin0,dest0,0,0},{origin0,dest1,x,x},{origin0,dest2,x,x},{origin0,dest3,x,x}],
  //     [{origin1,dest0,x,x},{origin1,dest1,0,0},{origin1,dest2,x,x},{origin1,dest3,x,x}],
  //     [{origin2,dest0,x,x},{origin2,dest1,x,x},{origin2,dest2,0,0},{origin2,dest3,x,x}],
  //     [{origin3,dest0,x,x},{origin3,dest1,x,x},{origin3,dest2,x,x},{origin3,dest3,0,0}]
  //   ]
  // }
  json::MapPtr serialize_many_to_many(const std::vector<PathLocation>& correlated, const std::vector<TimeDistance>& tds, std::string& units, double metrics) {
    json::ArrayPtr square_matrix = json::array({});
<<<<<<< HEAD
    for(size_t i = 0; i < correlated.size(); ++i)
      square_matrix->emplace_back(serialize_row(correlated, tds, i, 0, correlated.size() * i, correlated.size() * (i + 1)));
=======
    for(size_t i = 0; i < correlated.size(); ++i){
      square_matrix->emplace_back(serialize_square(correlated, tds, i, 0, correlated.size(), metrics));
    }
>>>>>>> 1020b83f
    return json::map({
      {"many_to_many", square_matrix},
      {"locations", json::array({locations(correlated)})},
      {"units", units}
    });
  }

  //TODO: throw this in the header to make it testable?
  class thor_worker_t {
   public:
    thor_worker_t(const boost::property_tree::ptree& config): mode(valhalla::sif::TravelMode::kPedestrian),
      config(config), reader(config.get_child("mjolnir.hierarchy")) {
      // Register edge/node costing methods
      factory.Register("auto", sif::CreateAutoCost);
      factory.Register("auto_shorter", sif::CreateAutoShorterCost);
      factory.Register("bus", CreateBusCost);
      factory.Register("bicycle", sif::CreateBicycleCost);
      factory.Register("pedestrian", sif::CreatePedestrianCost);
      factory.Register("transit", sif::CreateTransitCost);
    }

    worker_t::result_t work(const std::list<zmq::message_t>& job, void* request_info) {
      auto& info = *static_cast<http_request_t::info_t*>(request_info);
      LOG_INFO("Got Thor Request " + std::to_string(info.id));
      try{
        //get some info about what we need to do
        boost::property_tree::ptree request;
        std::string request_str(static_cast<const char*>(job.front().data()), job.front().size());
        std::stringstream stream(request_str);
        try {
          boost::property_tree::read_info(stream, request);
        }
        catch(...) {
          worker_t::result_t result{false};
          http_response_t response(500, "Internal Server Error", "Failed to parse intermediate request format", headers_t{CORS});
          response.from_info(info);
          result.messages.emplace_back(response.to_string());
          return result;
        }

        // Initialize request - get the PathALgorithm to use
        std::string costing = init_request(request);

        auto matrix = request.get_optional<std::string>("matrix_type");
        if (matrix) {
          auto matrix_iter = MATRIX.find(*matrix);
          if (matrix_iter != MATRIX.cend()) {
            return get_matrix(matrix_iter->second, request, info);
          }
          else { //this will never happen since loki formats the request for matrix
            throw std::runtime_error("Incorrect matrix_type provided:: " + *matrix + "  Accepted types are 'one_to_many', 'many_to_one' or 'many_to_many'.");
          }
        }
        return get_trip_path(costing, request_str);

      }
      catch(const std::exception& e) {
        worker_t::result_t result{false};
        http_response_t response(400, "Bad Request", e.what(), headers_t{CORS});
        response.from_info(info);
        result.messages.emplace_back(response.to_string());
        return result;
      }
    }

    worker_t::result_t get_trip_path(const std::string &costing, const std::string &request_str){
      worker_t::result_t result{true};

      // Forward the original request
      result.messages.emplace_back(std::move(request_str));

      // For each pair of origin/destination
      bool prior_is_node = false;
      baldr::GraphId through_edge;
      baldr::PathLocation& last_break_origin = correlated[0];
      std::vector<baldr::PathLocation> through_loc;
      std::vector<thor::PathInfo> path_edges;
      for(auto path_location = ++correlated.cbegin(); path_location != correlated.cend(); ++path_location) {
        auto origin = *std::prev(path_location);
        auto destination = *path_location;

        // Through edge is valid if last destination was "through"
        if (through_edge.Is_Valid()) {
          UpdateOrigin(origin, prior_is_node, through_edge);
        } else {
          last_break_origin = origin;
        }

        // Get the algorithm type for this location pair
        thor::PathAlgorithm* path_algorithm;
        if (costing == "multimodal") {
          path_algorithm = &multi_modal_astar;
        } else if (costing == "pedestrian" || costing == "bicycle") {
          // Use bidirectional A* for pedestrian and bicycle if over 10km
          float dist = origin.latlng_.Distance(destination.latlng_);
          path_algorithm = (dist > 10000.0f) ? &bidir_astar : &astar;
        } else {
          path_algorithm = &astar;
        }

        // Get best path
        if (path_edges.size() == 0) {
          GetPath(path_algorithm, origin, destination, path_edges);
          if (path_edges.size() == 0) {
            throw std::runtime_error("No path could be found for input");
          }
        } else {
          // Get the path in a temporary vector
          std::vector<thor::PathInfo> temp_path;
          GetPath(path_algorithm, origin, destination, temp_path);
          if (temp_path.size() == 0) {
            throw std::runtime_error("No path could be found for input");
          }

          // Append the temp_path edges to path_edges, adding the elapsed
          // time from the end of the current path. If continuing along the
          // same edge, remove the prior so we do not get a duplicate edge.
          uint32_t t = path_edges.back().elapsed_time;
          if (temp_path.front().edgeid == path_edges.back().edgeid) {
            path_edges.pop_back();
          }
          for (auto edge : temp_path) {
            edge.elapsed_time += t;
            path_edges.emplace_back(edge);
          }
        }

        // Build trip path for this leg and add to the result if this
        // location is a BREAK or if this is the last location
        if (destination.stoptype_ == Location::StopType::BREAK ||
            path_location == --correlated.cend()) {
          // Form output information based on path edges
          auto trip_path = thor::TripPathBuilder::Build(reader, path_edges,
                              last_break_origin, destination, through_loc);

          // The protobuf path
          result.messages.emplace_back(trip_path.SerializeAsString());

          // Clear path edges and set through edge to invalid
          path_edges.clear();
          through_edge = baldr::GraphId();
        } else {
          // This is a through location. Save last edge as the through_edge
          prior_is_node = destination.IsNode();
          through_edge = path_edges.back().edgeid;

          // Add to list of through locations for this leg
          through_loc.emplace_back(destination);
        }

        // If we have another one coming we need to clear
        if (--correlated.cend() != path_location)
          path_algorithm->Clear();
        }

        return result;
    }

    /**
     * Update the origin edges for a through location.
     */
    void UpdateOrigin(baldr::PathLocation& origin, bool prior_is_node,
                      const baldr::GraphId& through_edge) {
      if (prior_is_node) {
        // TODO - remove the opposing through edge from list of edges unless
        // all outbound edges are entering noth_thru regions.
        // For now allow all edges
      } else {
        // Check if the edge is entering a not_thru region - if so do not
        // exclude the opposing edge
        const DirectedEdge* de = reader.GetGraphTile(through_edge)->directededge(through_edge);
        if (de->not_thru()) {
          return;
        }

        // Set the origin edge to the through_edge
        auto edges = origin.edges();
        for (auto e : edges) {
          if (e.id == through_edge) {
            origin.ClearEdges();
            origin.CorrelateEdge(e);
            break;
          }
        }
      }
    }

    void GetPath(thor::PathAlgorithm* path_algorithm,
                 baldr::PathLocation& origin, baldr::PathLocation& destination,
                 std::vector<thor::PathInfo>& path_edges) {
      // Find the path.
      path_edges = path_algorithm->GetBestPath(origin, destination, reader,
                                               mode_costing, mode);

      // If path is not found try again with relaxed limits (if allowed)
      if (path_edges.size() == 0) {
        valhalla::sif::cost_ptr_t cost = mode_costing[static_cast<uint32_t>(mode)];
        if (cost->AllowMultiPass()) {
          // 2nd pass
          path_algorithm->Clear();
          cost->RelaxHierarchyLimits(16.0f);
          path_edges = path_algorithm->GetBestPath(origin, destination,
                                    reader, mode_costing, mode);

          // 3rd pass
          if (path_edges.size() == 0) {
            path_algorithm->Clear();
            cost->DisableHighwayTransitions();
            path_edges = path_algorithm->GetBestPath(origin, destination,
                                     reader, mode_costing, mode);
          }
        }
      }
    }

    //TODO: Do we need to pass costing for multimodal?
<<<<<<< HEAD
    worker_t::result_t get_matrix(const MATRIX_TYPE matrix_type, const std::string &costing, const boost::property_tree::ptree &request, http_request_t::info_t& request_info) {
=======
    worker_t::result_t  get_matrix(const MATRIX_TYPE matrix_type, const boost::property_tree::ptree &request, http_request_t::info_t& request_info) {
>>>>>>> 1020b83f
      json::MapPtr json;
      thor::TimeDistanceMatrix tdmatrix;
      // Parse out units; if none specified, use kilometers
      std::string units = "km";
      double metrics = kKmPerMeter;
      auto matrix_units = request.get_optional<std::string>("units");
      if (matrix_units) {
        units = *matrix_units;
        if (units == "kilometers" || units == "km")
          metrics = kKmPerMeter;
        else if (units == "miles" || units == "mi")
          metrics = kMilePerMeter;
        else throw std::runtime_error("Incorrect units specified. Defaulting to kilometers.");
      }
      switch ( matrix_type) {
       case MATRIX_TYPE::ONE_TO_MANY:
         json = serialize_one_to_many(correlated, tdmatrix.OneToMany(0, correlated, reader, mode_costing, mode), units, metrics);
         break;
       case MATRIX_TYPE::MANY_TO_ONE:
         json = serialize_many_to_one(correlated, tdmatrix.ManyToOne(correlated.size()-1, correlated, reader, mode_costing, mode), units, metrics);
         break;
       case MATRIX_TYPE::MANY_TO_MANY:
         json = serialize_many_to_many(correlated, tdmatrix.ManyToMany(correlated, reader, mode_costing, mode), units, metrics);
         break;
      }

      //jsonp callback if need be
      std::ostringstream stream;
      auto jsonp = request.get_optional<std::string>("jsonp");
      if(jsonp)
        stream << *jsonp << '(';
      stream << *json;
      if(jsonp)
        stream << ')';

      http_response_t response(200, "OK", stream.str(), headers_t{CORS, jsonp ? JS_MIME : JSON_MIME});
      response.from_info(request_info);
      worker_t::result_t result{false};
      result.messages.emplace_back(response.to_string());
      return result;
    }

    // Get the costing options. Get the base options from the config and the
    // options for the specified costing method. Merge in any request costing
    // options.
    valhalla::sif::cost_ptr_t get_costing(const boost::property_tree::ptree& request,
                                          const std::string& costing) {
      std::string method_options = "costing_options." + costing;
      auto config_costing = config.get_child_optional(method_options);
      if(!config_costing)
        throw std::runtime_error("No costing method found for '" + costing + "'");
      auto request_costing = request.get_child_optional(method_options);
      if(request_costing) {
        // If the request has any options for this costing type, merge the 2
        // costing options - override any config options that are in the request.
        // and add any request options not in the config.
        for (const auto& r : *request_costing) {
          config_costing->put_child(r.first, r.second);
        }
      }
      return factory.Create(costing, *config_costing);
    }

    std::string init_request(const boost::property_tree::ptree& request) {
      //we require locations
        auto request_locations = request.get_child_optional("locations");
        if(!request_locations)
          throw std::runtime_error("Insufficiently specified required parameter 'locations'");
        for(const auto& location : *request_locations) {
          try{
            locations.push_back(baldr::Location::FromPtree(location.second));
          }
          catch (...) {
            throw std::runtime_error("Failed to parse location");
          }
        }
        if(locations.size() < 2)
          throw std::runtime_error("Insufficient number of locations provided");

      //we require correlated locations
      size_t i = 0;
      do {
        auto path_location = request.get_child_optional("correlated_" + std::to_string(i));
        if(!path_location)
          break;
        try {
          correlated.emplace_back(PathLocation::FromPtree(locations, *path_location));
        }
        catch (...) {
          throw std::runtime_error("Failed to parse correlated location");
        }
      }while(++i);

      // Parse out the type of route - this provides the costing method to use
      auto costing = request.get_optional<std::string>("costing");
      if(!costing)
        throw std::runtime_error("No edge/node costing provided");

      // Set travel mode and construct costing
      if (*costing == "multimodal") {
        // For multi-modal we construct costing for all modes and set the
        // initial mode to pedestrian. (TODO - allow other initial modes)
        mode_costing[0] = get_costing(request, "auto");
        mode_costing[1] = get_costing(request, "pedestrian");
        mode_costing[2] = get_costing(request, "bicycle");
        mode_costing[3] = get_costing(request, "transit");
        mode = valhalla::sif::TravelMode::kPedestrian;
      } else {
        valhalla::sif::cost_ptr_t cost = get_costing(request, *costing);
        mode = cost->travelmode();
        mode_costing[static_cast<uint32_t>(mode)] = cost;
      }
      return *costing;
    }

    void cleanup() {
      astar.Clear();
      bidir_astar.Clear();
      multi_modal_astar.Clear();
      locations.clear();
      correlated.clear();
      if(reader.OverCommitted())
        reader.Clear();
    }
   protected:
    valhalla::sif::TravelMode mode;
    boost::property_tree::ptree config;
    std::vector<Location> locations;
    std::vector<PathLocation> correlated;
    sif::CostFactory<sif::DynamicCost> factory;
    valhalla::sif::cost_ptr_t mode_costing[4];    // TODO - max # of modes?
    valhalla::baldr::GraphReader reader;

    // Path algorithms (TODO - perhaps use a map?))
    thor::PathAlgorithm astar;
    thor::BidirectionalAStar bidir_astar;
    thor::MultiModalPathAlgorithm multi_modal_astar;
  };
}

namespace valhalla {
  namespace thor {
    void run_service(const boost::property_tree::ptree& config) {
      //gets requests from thor proxy
      auto upstream_endpoint = config.get<std::string>("thor.service.proxy") + "_out";
      //sends them on to odin
      auto downstream_endpoint = config.get<std::string>("odin.service.proxy") + "_in";
      //or returns just location information back to the server
      auto loopback_endpoint = config.get<std::string>("httpd.service.loopback");

      //listen for requests
      zmq::context_t context;
      thor_worker_t thor_worker(config);
      prime_server::worker_t worker(context, upstream_endpoint, downstream_endpoint, loopback_endpoint,
        std::bind(&thor_worker_t::work, std::ref(thor_worker), std::placeholders::_1, std::placeholders::_2),
        std::bind(&thor_worker_t::cleanup, std::ref(thor_worker)));
      worker.work();

      //TODO: should we listen for SIGINT and terminate gracefully/exit(0)?
    }
  }
}<|MERGE_RESOLUTION|>--- conflicted
+++ resolved
@@ -62,58 +62,20 @@
     return input_locs;
   }
 
-<<<<<<< HEAD
   json::ArrayPtr serialize_row(const std::vector<PathLocation>& correlated, const std::vector<TimeDistance>& tds,
-      const size_t origin, const size_t destination, const size_t start, const size_t end) {
+      const size_t origin, const size_t destination, const size_t start, const size_t end, double distance_scale) {
     auto row = json::array({});
     for(size_t i = start; i < end; i++) {
         row->emplace_back(json::map({
           {"from_index", static_cast<uint64_t>(origin)},
           {"to_index", static_cast<uint64_t>(destination + (i - start))},
-=======
-  json::ArrayPtr serialize_row(const std::vector<PathLocation>& correlated, const std::vector<TimeDistance>& tds, const size_t origin, const size_t start, const size_t end, double metrics) {
-    auto row = json::array({});
-    for(size_t i = start; i < end; i++) {
-        row->emplace_back(json::map({
-          {"distance", json::fp_t{tds[i].dist * metrics, 3}},
->>>>>>> 1020b83f
           {"time", static_cast<uint64_t>(tds[i].time)},
-          {"distance", static_cast<uint64_t>(tds[i].dist)},
+          {"distance", json::fp_t{tds[i].dist * distance_scale, 3}},
         }));
     }
     return row;
   }
 
-<<<<<<< HEAD
-=======
-  json::ArrayPtr serialize_column(const std::vector<PathLocation>& correlated, const std::vector<TimeDistance>& tds, const size_t origin, const size_t start, const size_t end, double metrics) {
-    auto column = json::array({});
-    for(size_t i = start; i < end; i++) {
-      column->emplace_back(json::map({
-          {"distance", json::fp_t{tds[origin].dist * metrics, 3}},
-          {"time", static_cast<uint64_t>(tds[origin].time)},
-          {"to_index", static_cast<uint64_t>(i)},
-          {"from_index", static_cast<uint64_t>(origin)}
-        }));
-    }
-    return column;
-  }
-
-  json::ArrayPtr serialize_square(const std::vector<PathLocation>& correlated, const std::vector<TimeDistance>& tds, const size_t origin, const size_t start, const size_t end, double metrics) {
-    auto square = json::array({});
-    for(size_t i = start; i < end; i++) {
-      square->emplace_back(json::map({
-          {"distance", json::fp_t{tds[tdindex].dist * metrics, 3}},
-          {"time", static_cast<uint64_t>(tds[tdindex].time)},
-          {"to_index", static_cast<uint64_t>(i)},
-          {"from_index", static_cast<uint64_t>(origin)}
-        }));
-        tdindex++;
-    }
-    return square;
-  }
-
->>>>>>> 1020b83f
   //Returns a row vector of computed time and distance from the first (origin) location to each additional location provided.
   // {
   //   input_locations: [{},{},{}],
@@ -122,16 +84,11 @@
   //     [{origin0,dest0,0,0},{origin0,dest1,x,x},{origin0,dest2,x,x},{origin0,dest3,x,x}]
   //   ]
   // }
-  json::MapPtr serialize_one_to_many(const std::vector<PathLocation>& correlated, const std::vector<TimeDistance>& tds, std::string& units, double metrics) {
+  json::MapPtr serialize_one_to_many(const std::vector<PathLocation>& correlated, const std::vector<TimeDistance>& tds, std::string& units, double distance_scale) {
     return json::map({
-<<<<<<< HEAD
-      {"one_to_many", json::array({serialize_row(correlated, tds, 0, 0, 0, tds.size())})},
-      {"input_locations", json::array({locations(correlated)})}
-=======
-      {"one_to_many", json::array({serialize_row(correlated, tds, 0, 0, tds.size(), metrics)})},
-      {"locations", json::array({locations(correlated)})},
-      {"units", units}
->>>>>>> 1020b83f
+      {"one_to_many", json::array({serialize_row(correlated, tds, 0, 0, 0, tds.size(), distance_scale)})},
+      {"input_locations", json::array({locations(correlated)})},
+      {"units", units},
     });
   }
 
@@ -146,20 +103,14 @@
   //     [{origin3,dest0,0,0}]
   //   ]
   // }
-  json::MapPtr serialize_many_to_one(const std::vector<PathLocation>& correlated, const std::vector<TimeDistance>& tds, std::string& units, double metrics) {
+  json::MapPtr serialize_many_to_one(const std::vector<PathLocation>& correlated, const std::vector<TimeDistance>& tds, std::string& units, double distance_scale) {
     json::ArrayPtr column_matrix = json::array({});
-<<<<<<< HEAD
     for(size_t i = 0; i < correlated.size(); ++i)
-      column_matrix->emplace_back(serialize_row(correlated, tds, i, correlated.size() - 1, i, i + 1));
-=======
-    for(size_t i = 0; i < correlated.size(); ++i){
-      column_matrix->emplace_back(serialize_column(correlated, tds, i, correlated.size()-1, correlated.size(), metrics));
-    }
->>>>>>> 1020b83f
+      column_matrix->emplace_back(serialize_row(correlated, tds, i, correlated.size() - 1, i, i + 1, distance_scale));
     return json::map({
       {"many_to_one", column_matrix},
       {"locations", json::array({locations(correlated)})},
-      {"units", units}
+      {"units", units},
     });
   }
 
@@ -174,20 +125,14 @@
   //     [{origin3,dest0,x,x},{origin3,dest1,x,x},{origin3,dest2,x,x},{origin3,dest3,0,0}]
   //   ]
   // }
-  json::MapPtr serialize_many_to_many(const std::vector<PathLocation>& correlated, const std::vector<TimeDistance>& tds, std::string& units, double metrics) {
+  json::MapPtr serialize_many_to_many(const std::vector<PathLocation>& correlated, const std::vector<TimeDistance>& tds, std::string& units, double distance_scale) {
     json::ArrayPtr square_matrix = json::array({});
-<<<<<<< HEAD
     for(size_t i = 0; i < correlated.size(); ++i)
-      square_matrix->emplace_back(serialize_row(correlated, tds, i, 0, correlated.size() * i, correlated.size() * (i + 1)));
-=======
-    for(size_t i = 0; i < correlated.size(); ++i){
-      square_matrix->emplace_back(serialize_square(correlated, tds, i, 0, correlated.size(), metrics));
-    }
->>>>>>> 1020b83f
+      square_matrix->emplace_back(serialize_row(correlated, tds, i, 0, correlated.size() * i, correlated.size() * (i + 1), distance_scale));
     return json::map({
       {"many_to_many", square_matrix},
       {"locations", json::array({locations(correlated)})},
-      {"units", units}
+      {"units", units},
     });
   }
 
@@ -400,34 +345,27 @@
     }
 
     //TODO: Do we need to pass costing for multimodal?
-<<<<<<< HEAD
-    worker_t::result_t get_matrix(const MATRIX_TYPE matrix_type, const std::string &costing, const boost::property_tree::ptree &request, http_request_t::info_t& request_info) {
-=======
     worker_t::result_t  get_matrix(const MATRIX_TYPE matrix_type, const boost::property_tree::ptree &request, http_request_t::info_t& request_info) {
->>>>>>> 1020b83f
+      // Parse out units; if none specified, use kilometers
+      double distance_scale = kKmPerMeter;
+      auto units = request.get<std::string>("units", "km");
+      if (units == "km")
+        distance_scale = kKmPerMeter;
+      else if (units == "mi")
+        distance_scale = kMilePerMeter;
+
+      //do the real work
       json::MapPtr json;
       thor::TimeDistanceMatrix tdmatrix;
-      // Parse out units; if none specified, use kilometers
-      std::string units = "km";
-      double metrics = kKmPerMeter;
-      auto matrix_units = request.get_optional<std::string>("units");
-      if (matrix_units) {
-        units = *matrix_units;
-        if (units == "kilometers" || units == "km")
-          metrics = kKmPerMeter;
-        else if (units == "miles" || units == "mi")
-          metrics = kMilePerMeter;
-        else throw std::runtime_error("Incorrect units specified. Defaulting to kilometers.");
-      }
       switch ( matrix_type) {
        case MATRIX_TYPE::ONE_TO_MANY:
-         json = serialize_one_to_many(correlated, tdmatrix.OneToMany(0, correlated, reader, mode_costing, mode), units, metrics);
+         json = serialize_one_to_many(correlated, tdmatrix.OneToMany(0, correlated, reader, mode_costing, mode), units, distance_scale);
          break;
        case MATRIX_TYPE::MANY_TO_ONE:
-         json = serialize_many_to_one(correlated, tdmatrix.ManyToOne(correlated.size()-1, correlated, reader, mode_costing, mode), units, metrics);
+         json = serialize_many_to_one(correlated, tdmatrix.ManyToOne(correlated.size() - 1, correlated, reader, mode_costing, mode), units, distance_scale);
          break;
        case MATRIX_TYPE::MANY_TO_MANY:
-         json = serialize_many_to_many(correlated, tdmatrix.ManyToMany(correlated, reader, mode_costing, mode), units, metrics);
+         json = serialize_many_to_many(correlated, tdmatrix.ManyToMany(correlated, reader, mode_costing, mode), units, distance_scale);
          break;
       }
 
