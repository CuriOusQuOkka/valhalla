#include "thor/timedistancematrix.h"
#include "midgard/logging.h"
#include <algorithm>
#include <vector>

using namespace valhalla::baldr;
using namespace valhalla::sif;

namespace {
static bool IsTrivial(const uint64_t& edgeid,
                      const valhalla::Location& origin,
                      const valhalla::Location& destination) {
  for (const auto& destination_edge : destination.path_edges()) {
    if (destination_edge.graph_id() == edgeid) {
      for (const auto& origin_edge : origin.path_edges()) {
        if (origin_edge.graph_id() == edgeid &&
            origin_edge.percent_along() <= destination_edge.percent_along()) {
          return true;
        }
      }
    }
  }
  return false;
}
} // namespace
namespace valhalla {
namespace thor {

// Constructor with cost threshold.
TimeDistanceMatrix::TimeDistanceMatrix()
    : mode_(TravelMode::kDrive), settled_count_(0), current_cost_threshold_(0) {
}

float TimeDistanceMatrix::GetCostThreshold(const float max_matrix_distance) const {
  float cost_threshold;
  switch (mode_) {
    case TravelMode::kBicycle:
      cost_threshold = max_matrix_distance / kTimeDistCostThresholdBicycleDivisor;
      break;
    case TravelMode::kPedestrian:
    case TravelMode::kPublicTransit:
      cost_threshold = max_matrix_distance / kTimeDistCostThresholdPedestrianDivisor;
      break;
    case TravelMode::kDrive:
    default:
      cost_threshold = max_matrix_distance / kTimeDistCostThresholdAutoDivisor;
  }
  return cost_threshold;
}

// Clear the temporary information generated during time + distance matrix
// construction.
void TimeDistanceMatrix::Clear() {
  // Clear the edge labels and destination list
  edgelabels_.clear();
  destinations_.clear();
  dest_edges_.clear();

  // Clear elements from the adjacency list
  adjacencylist_.reset();

  // Clear the edge status flags
  edgestatus_.clear();
}

// Expand from a node in the forward direction
void TimeDistanceMatrix::ExpandForward(GraphReader& graphreader,
                                       const GraphId& node,
                                       const EdgeLabel& pred,
                                       const uint32_t pred_idx,
                                       const bool from_transition) {
  // Get the tile and the node info. Skip if tile is null (can happen
  // with regional data sets) or if no access at the node.
  graph_tile_ptr tile = graphreader.GetGraphTile(node);
  if (tile == nullptr) {
    return;
  }
  const NodeInfo* nodeinfo = tile->node(node);
  if (!costing_->Allowed(nodeinfo)) {
    return;
  }

  // Expand from end node.
  GraphId edgeid(node.tileid(), node.level(), nodeinfo->edge_index());
  EdgeStatusInfo* es = edgestatus_.GetPtr(edgeid, tile);
  const DirectedEdge* directededge = tile->directededge(nodeinfo->edge_index());
  for (uint32_t i = 0; i < nodeinfo->edge_count(); i++, directededge++, ++edgeid, ++es) {
    // Skip shortcut edges
    if (directededge->is_shortcut()) {
      continue;
    }

    // Skip this edge if permanently labeled (best path already found to this
    // directed edge), if no access is allowed to this edge (based on costing
    // method), or if a complex restriction prevents this path.
    uint8_t restriction_idx = -1;
    if (es->set() == EdgeSet::kPermanent ||
        !costing_->Allowed(directededge, pred, tile, edgeid, 0, 0, restriction_idx) ||
        costing_->Restricted(directededge, pred, edgelabels_, tile, edgeid, true)) {
      continue;
    }

    // Get cost and update distance
    auto transition_cost = costing_->TransitionCost(directededge, nodeinfo, pred);
    Cost newcost = pred.cost() + costing_->EdgeCost(directededge, tile) + transition_cost;
    uint32_t distance = pred.path_distance() + directededge->length();

    // Check if edge is temporarily labeled and this path has less cost. If
    // less cost the predecessor is updated and the sort cost is decremented
    // by the difference in real cost (A* heuristic doesn't change)
    if (es->set() == EdgeSet::kTemporary) {
      EdgeLabel& lab = edgelabels_[es->index()];
      if (newcost.cost < lab.cost().cost) {
        float newsortcost = lab.sortcost() - (lab.cost().cost - newcost.cost);
        adjacencylist_->decrease(es->index(), newsortcost);
        lab.Update(pred_idx, newcost, newsortcost, distance, transition_cost, restriction_idx);
      }
      continue;
    }

    // Add to the adjacency list and edge labels.
    uint32_t idx = edgelabels_.size();
    edgelabels_.emplace_back(pred_idx, edgeid, directededge, newcost, newcost.cost, 0.0f, mode_,
                             distance, transition_cost, restriction_idx);
    *es = {EdgeSet::kTemporary, idx};
    adjacencylist_->add(idx);
  }

  // Handle transitions - expand from the end node each transition
  if (!from_transition && nodeinfo->transition_count() > 0) {
    const NodeTransition* trans = tile->transition(nodeinfo->transition_index());
    for (uint32_t i = 0; i < nodeinfo->transition_count(); ++i, ++trans) {
      ExpandForward(graphreader, trans->endnode(), pred, pred_idx, true);
    }
  }
}

// Calculate time and distance from one origin location to many destination
// locations.
std::vector<TimeDistance>
TimeDistanceMatrix::OneToMany(const valhalla::Location& origin,
                              const google::protobuf::RepeatedPtrField<valhalla::Location>& locations,
                              GraphReader& graphreader,
                              const sif::mode_costing_t& mode_costing,
                              const TravelMode mode,
                              const float max_matrix_distance) {
  // Set the mode and costing
  mode_ = mode;
  costing_ = mode_costing[static_cast<uint32_t>(mode_)];
  current_cost_threshold_ = GetCostThreshold(max_matrix_distance);

  // Construct adjacency list, edge status, and done set. Set bucket size and
  // cost range based on DynamicCost. Initialize A* heuristic with 0 cost
  // factor (needed for setting the origin).
  astarheuristic_.Init({origin.ll().lng(), origin.ll().lat()}, 0.0f);
  uint32_t bucketsize = costing_->UnitSize();
  // Set up lambda to get sort costs
  const auto edgecost = [this](const uint32_t label) { return edgelabels_[label].sortcost(); };
  adjacencylist_.reset(new DoubleBucketQueue(0.0f, current_cost_threshold_, bucketsize, edgecost));
  edgestatus_.clear();

  // Initialize the origin and destination locations
  settled_count_ = 0;
  SetOriginOneToMany(graphreader, origin);
  SetDestinations(graphreader, locations);

  // Find shortest path
  graph_tile_ptr tile;
  while (true) {
    // Get next element from adjacency list. Check that it is valid. An
    // invalid label indicates there are no edges that can be expanded.
    uint32_t predindex = adjacencylist_->pop();
    if (predindex == kInvalidLabel) {
      // Can not expand any further...
      return FormTimeDistanceMatrix();
    }

    // Remove label from adjacency list, mark it as permanently labeled.
    // Copy the EdgeLabel for use in costing
    EdgeLabel pred = edgelabels_[predindex];

    // Mark the edge as permanently labeled. Do not do this for an origin
    // edge. Otherwise loops/around the block cases will not work
    if (!pred.origin()) {
      edgestatus_.Update(pred.edgeid(), EdgeSet::kPermanent);
    }

    // Identify any destinations on this edge
    auto destedge = dest_edges_.find(pred.edgeid());
    if (destedge != dest_edges_.end()) {
      // Update any destinations along this edge. Return if all destinations
      // have been settled.
      tile = graphreader.GetGraphTile(pred.edgeid());
      const DirectedEdge* edge = tile->directededge(pred.edgeid());
      if (UpdateDestinations(origin, locations, destedge->second, edge, tile, pred)) {
        return FormTimeDistanceMatrix();
      }
    }

    // Terminate when we are beyond the cost threshold
    if (pred.cost().cost > current_cost_threshold_) {
      return FormTimeDistanceMatrix();
    }

    // Expand forward from the end node of the predecessor edge.
    ExpandForward(graphreader, pred.endnode(), pred, predindex, false);
  }
  return {}; // Should never get here
}

// Expand from the node along the reverse search path.
void TimeDistanceMatrix::ExpandReverse(GraphReader& graphreader,
                                       const GraphId& node,
                                       const EdgeLabel& pred,
                                       const uint32_t pred_idx,
                                       const bool from_transition) {
  // Get the tile and the node info. Skip if tile is null (can happen
  // with regional data sets) or if no access at the node.
  graph_tile_ptr tile = graphreader.GetGraphTile(node);
  if (tile == nullptr) {
    return;
  }
  const NodeInfo* nodeinfo = tile->node(node);
  if (!costing_->Allowed(nodeinfo)) {
    return;
  }

  // Get the opposing predecessor directed edge
  const DirectedEdge* opp_pred_edge = tile->directededge(nodeinfo->edge_index());
  for (uint32_t i = 0; i < nodeinfo->edge_count(); i++, opp_pred_edge++) {
    if (opp_pred_edge->localedgeidx() == pred.opp_local_idx()) {
      break;
    }
  }

  // Expand from end node.
  GraphId edgeid(node.tileid(), node.level(), nodeinfo->edge_index());
  EdgeStatusInfo* es = edgestatus_.GetPtr(edgeid, tile);
  const DirectedEdge* directededge = tile->directededge(nodeinfo->edge_index());
  for (uint32_t i = 0, n = nodeinfo->edge_count(); i < n; i++, directededge++, ++edgeid, ++es) {
    // Skip shortcut edges and edges permanently labeled (best
    // path already found to this directed edge).
    if (directededge->is_shortcut() || es->set() == EdgeSet::kPermanent) {
      continue;
    }

    // Get opposing edge Id and end node tile
    graph_tile_ptr t2 =
        directededge->leaves_tile() ? graphreader.GetGraphTile(directededge->endnode()) : tile;
    if (t2 == nullptr) {
      continue;
    }
    GraphId oppedge = t2->GetOpposingEdgeId(directededge);

    // Get opposing directed edge and check if allowed.
    const DirectedEdge* opp_edge = t2->directededge(oppedge);
    uint8_t restriction_idx = -1;
    if (opp_edge == nullptr ||
        !costing_->AllowedReverse(directededge, pred, opp_edge, t2, oppedge, 0, 0, restriction_idx)) {
      continue;
    }

    // Get cost. Use the opposing edge for EdgeCost.
    auto transition_cost = costing_->TransitionCostReverse(directededge->localedgeidx(), nodeinfo,
                                                           opp_edge, opp_pred_edge);
    Cost newcost = pred.cost() + costing_->EdgeCost(opp_edge, t2) + transition_cost;
    uint32_t distance = pred.path_distance() + directededge->length();

    // Check if edge is temporarily labeled and this path has less cost. If
    // less cost the predecessor is updated and the sort cost is decremented
    // by the difference in real cost (A* heuristic doesn't change)
    if (es->set() == EdgeSet::kTemporary) {
      EdgeLabel& lab = edgelabels_[es->index()];
      if (newcost.cost < lab.cost().cost) {
        float newsortcost = lab.sortcost() - (lab.cost().cost - newcost.cost);
        adjacencylist_->decrease(es->index(), newsortcost);
        lab.Update(pred_idx, newcost, newsortcost, distance, transition_cost, restriction_idx);
      }
      continue;
    }

    // Add to the adjacency list and edge labels.
    uint32_t idx = edgelabels_.size();
    edgelabels_.emplace_back(pred_idx, edgeid, directededge, newcost, newcost.cost, 0.0f, mode_,
                             distance, transition_cost, restriction_idx);
    *es = {EdgeSet::kTemporary, idx};
    adjacencylist_->add(idx);
  }

  // Handle transitions - expand from the end node each transition
  if (!from_transition && nodeinfo->transition_count() > 0) {
    const NodeTransition* trans = tile->transition(nodeinfo->transition_index());
    for (uint32_t i = 0; i < nodeinfo->transition_count(); ++i, ++trans) {
      ExpandReverse(graphreader, trans->endnode(), pred, pred_idx, true);
    }
  }
}

// Many to one time and distance cost matrix. Computes time and distance
// from many locations to one location.
std::vector<TimeDistance>
TimeDistanceMatrix::ManyToOne(const valhalla::Location& dest,
                              const google::protobuf::RepeatedPtrField<valhalla::Location>& locations,
                              GraphReader& graphreader,
                              const sif::mode_costing_t& mode_costing,
                              const TravelMode mode,
                              const float max_matrix_distance) {
  // Set the mode and costing
  mode_ = mode;
  costing_ = mode_costing[static_cast<uint32_t>(mode_)];
  current_cost_threshold_ = GetCostThreshold(max_matrix_distance);

  // Construct adjacency list, edge status, and done set. Set bucket size and
  // cost range based on DynamicCost. Initialize A* heuristic with 0 cost
  // factor (needed for setting the origin).
  astarheuristic_.Init({dest.ll().lng(), dest.ll().lat()}, 0.0f);
  uint32_t bucketsize = costing_->UnitSize();
  const auto edgecost = [this](const uint32_t label) { return edgelabels_[label].sortcost(); };
  adjacencylist_.reset(new DoubleBucketQueue(0.0f, current_cost_threshold_, bucketsize, edgecost));
  edgestatus_.clear();

  // Initialize the origin and destination locations
  settled_count_ = 0;
  SetOriginManyToOne(graphreader, dest);
  SetDestinationsManyToOne(graphreader, locations);

  // Find shortest path
  graph_tile_ptr tile;
  while (true) {
    // Get next element from adjacency list. Check that it is valid. An
    // invalid label indicates there are no edges that can be expanded.
    uint32_t predindex = adjacencylist_->pop();
    if (predindex == kInvalidLabel) {
      // Can not expand any further...
      return FormTimeDistanceMatrix();
    }

    // Remove label from adjacency list, mark it as permanently labeled.
    // Copy the EdgeLabel for use in costing
    EdgeLabel pred = edgelabels_[predindex];

    // Mark the edge as permanently labeled. Do not do this for an origin
    // edge (this will allow loops/around the block cases)
    if (!pred.origin()) {
      edgestatus_.Update(pred.edgeid(), EdgeSet::kPermanent);
    }

    // Identify any destinations on this edge
    auto destedge = dest_edges_.find(pred.edgeid());
    if (destedge != dest_edges_.end()) {
      // Update any destinations along this edge. Return if all destinations
      // have been settled.
      tile = graphreader.GetGraphTile(pred.edgeid());
      const DirectedEdge* edge = tile->directededge(pred.edgeid());
      if (UpdateDestinations(dest, locations, destedge->second, edge, tile, pred)) {
        return FormTimeDistanceMatrix();
      }
    }

    // Terminate when we are beyond the cost threshold
    if (pred.cost().cost > current_cost_threshold_) {
      return FormTimeDistanceMatrix();
    }

    // Expand forward from the end node of the predecessor edge.
    ExpandReverse(graphreader, pred.endnode(), pred, predindex, false);
  }
  return {}; // Should never get here
}

// Many to one time and distance cost matrix. Computes time and distance
// from many locations to many locations.
std::vector<TimeDistance> TimeDistanceMatrix::ManyToMany(
    const google::protobuf::RepeatedPtrField<valhalla::Location>& locations,
    GraphReader& graphreader,
    const sif::mode_costing_t& mode_costing,
    const sif::TravelMode mode,
    const float max_matrix_distance) {
  return SourceToTarget(locations, locations, graphreader, mode_costing, mode, max_matrix_distance);
}

std::vector<TimeDistance> TimeDistanceMatrix::SourceToTarget(
    const google::protobuf::RepeatedPtrField<valhalla::Location>& source_location_list,
    const google::protobuf::RepeatedPtrField<valhalla::Location>& target_location_list,
    baldr::GraphReader& graphreader,
    const sif::mode_costing_t& mode_costing,
    const sif::TravelMode mode,
    const float max_matrix_distance) {
  // Run a series of one to many calls and concatenate the results.
  std::vector<TimeDistance> many_to_many;
  if (source_location_list.size() <= target_location_list.size()) {
    for (const auto& origin : source_location_list) {
      std::vector<TimeDistance> td = OneToMany(origin, target_location_list, graphreader,
                                               mode_costing, mode, max_matrix_distance);
      many_to_many.insert(many_to_many.end(), td.begin(), td.end());
      Clear();
    }
  } else {
    for (const auto& destination : target_location_list) {
      std::vector<TimeDistance> td = ManyToOne(destination, source_location_list, graphreader,
                                               mode_costing, mode, max_matrix_distance);
      many_to_many.insert(many_to_many.end(), td.begin(), td.end());
      Clear();
    }
  }
  return many_to_many;
}

// Add edges at the origin to the adjacency list
void TimeDistanceMatrix::SetOriginOneToMany(GraphReader& graphreader,
                                            const valhalla::Location& origin) {
  // Only skip inbound edges if we have other options
  bool has_other_edges = false;
  std::for_each(origin.path_edges().begin(), origin.path_edges().end(),
                [&has_other_edges](const valhalla::Location::PathEdge& e) {
                  has_other_edges = has_other_edges || !e.end_node();
                });

  // Iterate through edges and add to adjacency list
  for (const auto& edge : origin.path_edges()) {
    // If origin is at a node - skip any inbound edge (dist = 1)
    if (has_other_edges && edge.end_node()) {
      continue;
    }

    // Disallow any user avoid edges if the avoid location is ahead of the origin along the edge
    GraphId edgeid(edge.graph_id());
    if (costing_->AvoidAsOriginEdge(edgeid, edge.percent_along())) {
      continue;
    }

    // Get the directed edge
    graph_tile_ptr tile = graphreader.GetGraphTile(edgeid);
    const DirectedEdge* directededge = tile->directededge(edgeid);

    // Get the tile at the end node. Skip if tile not found as we won't be
    // able to expand from this origin edge.
    graph_tile_ptr endtile = graphreader.GetGraphTile(directededge->endnode());
    if (endtile == nullptr) {
      continue;
    }

    // Get cost. Use this as sortcost since A* is not used for time+distance
    // matrix computations. . Get distance along the remainder of this edge.
    Cost cost = costing_->EdgeCost(directededge, tile) * (1.0f - edge.percent_along());
    uint32_t d = static_cast<uint32_t>(directededge->length() * (1.0f - edge.percent_along()));

    // We need to penalize this location based on its score (distance in meters from input)
    // We assume the slowest speed you could travel to cover that distance to start/end the route
    // TODO: assumes 1m/s which is a maximum penalty this could vary per costing model
    cost.cost += edge.distance();

    // Add EdgeLabel to the adjacency list (but do not set its status).
    // Set the predecessor edge index to invalid to indicate the origin
    // of the path. Set the origin flag
    EdgeLabel edge_label(kInvalidLabel, edgeid, directededge, cost, cost.cost, 0.0f, mode_, d, {},
                         baldr::kInvalidRestriction);
    edge_label.set_origin();
    edgelabels_.push_back(std::move(edge_label));
    adjacencylist_->add(edgelabels_.size() - 1);
  }
}

// Add origin for a many to one time distance matrix.
void TimeDistanceMatrix::SetOriginManyToOne(GraphReader& graphreader,
                                            const valhalla::Location& dest) {
  // Iterate through edges and add opposing edges to adjacency list
  for (const auto& edge : dest.path_edges()) {
    // Disallow any user avoided edges if the avoid location is behind the destination along the edge
    GraphId edgeid(edge.graph_id());
    if (costing_->AvoidAsDestinationEdge(edgeid, edge.percent_along())) {
      continue;
    }

    // Get the directed edge
    graph_tile_ptr tile = graphreader.GetGraphTile(edgeid);
    const DirectedEdge* directededge = tile->directededge(edgeid);

    // Get the opposing directed edge, continue if we cannot get it
    GraphId opp_edge_id = graphreader.GetOpposingEdgeId(edgeid);
    if (!opp_edge_id.Is_Valid()) {
      continue;
    }
    const DirectedEdge* opp_dir_edge = graphreader.GetOpposingEdge(edgeid);

    // Get the tile at the end node. Skip if tile not found as we won't be
    // able to expand from this origin edge.
    graph_tile_ptr endtile = graphreader.GetGraphTile(directededge->endnode());
    if (endtile == nullptr) {
      continue;
    }

    // Get cost. Use this as sortcost since A* is not used for time
    // distance matrix computations. Get the distance along the edge.
    Cost cost = costing_->EdgeCost(opp_dir_edge, endtile) * edge.percent_along();
    uint32_t d = static_cast<uint32_t>(directededge->length() * edge.percent_along());

    // We need to penalize this location based on its score (distance in meters from input)
    // We assume the slowest speed you could travel to cover that distance to start/end the route
    // TODO: assumes 1m/s which is a maximum penalty this could vary per costing model
    cost.cost += edge.distance();

    // Add EdgeLabel to the adjacency list (but do not set its status).
    // Set the predecessor edge index to invalid to indicate the origin
    // of the path. Set the origin flag.
    // TODO - restrictions?
    EdgeLabel edge_label(kInvalidLabel, opp_edge_id, opp_dir_edge, cost, cost.cost, 0.0f, mode_, d,
                         {}, baldr::kInvalidRestriction);
    edge_label.set_origin();
    edgelabels_.push_back(std::move(edge_label));
    adjacencylist_->add(edgelabels_.size() - 1);
  }
}

// Set destinations
void TimeDistanceMatrix::SetDestinations(
    GraphReader& graphreader,
    const google::protobuf::RepeatedPtrField<valhalla::Location>& locations) {
  // For each destination
  uint32_t idx = 0;
  for (const auto& loc : locations) {
    // Set up the destination - consider each possible location edge.
    bool added = false;
    for (const auto& edge : loc.path_edges()) {
      // Disallow any user avoided edges if the avoid location is behind the destination along the
      // edge
      GraphId edgeid(edge.graph_id());
      if (costing_->AvoidAsDestinationEdge(edgeid, edge.percent_along())) {
        continue;
      }

      // Add a destination if this is the first allowed edge for the location
      if (!added) {
        destinations_.emplace_back();
        added = true;
      }

      // Keep the id and the partial distance for the remainder of the edge.
      Destination& d = destinations_.back();
      d.dest_edges[edge.graph_id()] = (1.0f - edge.percent_along());

      // Form a threshold cost (the total cost to traverse the edge)
      GraphId id(static_cast<GraphId>(edge.graph_id()));
      graph_tile_ptr tile = graphreader.GetGraphTile(id);
      const DirectedEdge* directededge = tile->directededge(id);
      float c = costing_->EdgeCost(directededge, tile).cost;

      // We need to penalize this location based on its score (distance in meters from input)
      // We assume the slowest speed you could travel to cover that distance to start/end the route
      // TODO: assumes 1m/s which is a maximum penalty this could vary per costing model
      c += edge.distance();
      if (c > d.threshold) {
        d.threshold = c;
      }

      // Mark the edge as having a destination on it and add the
      // destination index
      dest_edges_[edge.graph_id()].push_back(idx);
    }
    idx++;
  }
}

// Set destinations for the many to one case.
void TimeDistanceMatrix::SetDestinationsManyToOne(
    GraphReader& graphreader,
    const google::protobuf::RepeatedPtrField<valhalla::Location>& locations) {
  // For each destination
  uint32_t idx = 0;
  for (const auto& loc : locations) {
    // Set up the destination - consider each possible location edge.
    bool added = false;
    for (const auto& edge : loc.path_edges()) {
      // Get the opposing directed edge Id - this is the edge marked as the "destination",
      // but the cost is based on the forward path along the initial edge.
      GraphId opp_edge_id = graphreader.GetOpposingEdgeId(static_cast<GraphId>(edge.graph_id()));

      // Add a destination if this is the first allowed edge for the location
      if (!added) {
        destinations_.emplace_back();
        added = true;
      }

      // Keep the id and the partial distance for the remainder of the edge.
      Destination& d = destinations_.back();
      d.dest_edges[opp_edge_id] = edge.percent_along();

      // Form a threshold cost (the total cost to traverse the edge)
      GraphId id(static_cast<GraphId>(edge.graph_id()));
      graph_tile_ptr tile = graphreader.GetGraphTile(id);
      const DirectedEdge* directededge = tile->directededge(id);
      float c = costing_->EdgeCost(directededge, tile).cost;

      // We need to penalize this location based on its score (distance in meters from input)
      // We assume the slowest speed you could travel to cover that distance to start/end the route
      // TODO: assumes 1m/s which is a maximum penalty this could vary per costing model
      c += edge.distance();
      if (c > d.threshold) {
        d.threshold = c;
      }

      // Mark the edge as having a destination on it and add the
      // destination index
      dest_edges_[opp_edge_id].push_back(idx);
    }
    idx++;
  }
}

// Update any destinations along the edge. Returns true if all destinations
// have be settled.
bool TimeDistanceMatrix::UpdateDestinations(
    const valhalla::Location& origin,
    const google::protobuf::RepeatedPtrField<valhalla::Location>& locations,
    std::vector<uint32_t>& destinations,
    const DirectedEdge* edge,
<<<<<<< HEAD
    const GraphTile* tile,
    const EdgeLabel& pred) {
=======
    const graph_tile_ptr& tile,
    const EdgeLabel& pred,
    const uint32_t /*predindex*/) {
>>>>>>> 0e2ec2f7
  // For each destination along this edge
  for (auto dest_idx : destinations) {
    Destination& dest = destinations_[dest_idx];

    // Skip if destination has already been settled. This can happen since we
    // do not remove remaining destination edges for this destination from
    // dest_edges.
    if (dest.settled) {
      continue;
    }

    // See if this edge is part of the destination
    // TODO - it should always be, but protect against not finding it
    auto dest_edge = dest.dest_edges.find(pred.edgeid());
    if (dest_edge == dest.dest_edges.end()) {
      // If the edge isn't there but the path is trivial, then that means the edge
      // was removed towards the beginning which is not an error.
      if (!IsTrivial(pred.edgeid(), origin, locations.Get(dest_idx))) {
        LOG_ERROR("Could not find the destination edge");
      }
      continue;
    }

    // Skip case where destination is along the origin edge, there is no
    // predecessor, and the destination cannot be reached via trivial path.
    if (pred.predecessor() == kInvalidLabel &&
        !IsTrivial(pred.edgeid(), origin, locations.Get(dest_idx))) {
      continue;
    }

    // Get the cost. The predecessor cost is cost to the end of the edge.
    // Subtract the partial remaining cost and distance along the edge.
    float remainder = dest_edge->second;
    Cost newcost = pred.cost() - (costing_->EdgeCost(edge, tile) * remainder);
    if (newcost.cost < dest.best_cost.cost) {
      dest.best_cost = newcost;
      dest.distance = pred.path_distance() - (edge->length() * remainder);
    }

    // Erase this edge from further consideration. Mark this destination as
    // settled if all edges have been found
    dest.dest_edges.erase(dest_edge);
    if (dest.dest_edges.empty()) {
      dest.settled = true;
      settled_count_++;
    }
  }

  // Settle any destinations where current cost is above the destination's
  // best cost + threshold. This helps remove destinations where one edge
  // cannot be reached (e.g. on a cul-de-sac or where turn restrictions apply).
  // Update the cost threshold if at least one path to all destinations has
  // been found.
  bool allfound = true;
  float maxcost = 0.0f;
  for (auto& d : destinations_) {
    // Skip any settled destinations
    if (d.settled) {
      continue;
    }

    // Do not update cost threshold if no path to this destination
    // has been found
    if (d.best_cost.cost == kMaxCost) {
      allfound = false;
    } else {
      // Settle any destinations above their threshold and update maxcost
      if ((d.best_cost.cost + d.threshold) < pred.cost().cost) {
        d.settled = true;
        settled_count_++;
      }
      maxcost = std::max(maxcost, d.best_cost.cost + d.threshold);
    }
  }

  // Update cost threshold for early termination if at least one path has
  // been found to each destination
  if (allfound) {
    current_cost_threshold_ = maxcost;
  }
  return settled_count_ == destinations_.size();
}

// Form the time, distance matrix from the destinations list
std::vector<TimeDistance> TimeDistanceMatrix::FormTimeDistanceMatrix() {
  std::vector<TimeDistance> td;
  for (auto& dest : destinations_) {
    td.emplace_back(dest.best_cost.secs, dest.distance);
  }
  return td;
}

} // namespace thor
} // namespace valhalla<|MERGE_RESOLUTION|>--- conflicted
+++ resolved
@@ -614,14 +614,8 @@
     const google::protobuf::RepeatedPtrField<valhalla::Location>& locations,
     std::vector<uint32_t>& destinations,
     const DirectedEdge* edge,
-<<<<<<< HEAD
-    const GraphTile* tile,
+    const graph_tile_ptr& tile,
     const EdgeLabel& pred) {
-=======
-    const graph_tile_ptr& tile,
-    const EdgeLabel& pred,
-    const uint32_t /*predindex*/) {
->>>>>>> 0e2ec2f7
   // For each destination along this edge
   for (auto dest_idx : destinations) {
     Destination& dest = destinations_[dest_idx];
