#include "thor/isochrone.h"
#include "baldr/datetime.h"
#include "midgard/distanceapproximator.h"
#include "midgard/logging.h"
#include <algorithm>
#include <iostream> // TODO remove if not needed
#include <map>

using namespace valhalla::midgard;
using namespace valhalla::baldr;
using namespace valhalla::sif;

namespace {

// Method to get an operator Id from a map of operator strings vs. Id.
uint32_t GetOperatorId(const GraphTile* tile,
                       uint32_t routeid,
                       std::unordered_map<std::string, uint32_t>& operators) {
  const TransitRoute* transit_route = tile->GetTransitRoute(routeid);

  // Test if the transit operator changed
  if (transit_route && transit_route->op_by_onestop_id_offset()) {
    // Get the operator name and look up in the operators map
    std::string operator_name = tile->GetName(transit_route->op_by_onestop_id_offset());
    auto operator_itr = operators.find(operator_name);
    if (operator_itr == operators.end()) {
      // Operator not found - add to the map
      uint32_t id = operators.size() + 1;
      operators[operator_name] = id;
      return id;
    } else {
      return operator_itr->second;
    }
  }
  return 0;
}

} // namespace

namespace valhalla {
namespace thor {

constexpr uint32_t kInitialEdgeLabelCount = 500000;

// Default constructor
Isochrone::Isochrone() : Dijkstras(), shape_interval_(50.0f) {
}

// Construct the isotile. Use a fixed grid size. Convert time in minutes to
// a max distance in meters based on an estimate of max average speed for
// the travel mode.
void Isochrone::ConstructIsoTile(
    const bool multimodal,
    const float max_minutes,
    const float max_km,
    const google::protobuf::RepeatedPtrField<valhalla::Location>& locations,
    const sif::TravelMode mode) {
<<<<<<< HEAD
  printf("constructing...");
=======
>>>>>>> 5109675e
  max_seconds_ = max_minutes * kSecPerMinute;
  max_meters_ = max_km * kMetersPerKm;
  float max_distance;
  if (multimodal) {
    max_distance = max_seconds_ * 70.0f * kMPHtoMetersPerSec;
  } else if (mode == TravelMode::kPedestrian) {
    max_distance = max_seconds_ * 5.0f * kMPHtoMetersPerSec;
  } else if (mode == TravelMode::kBicycle) {
    max_distance = max_seconds_ * 5.0f * kMPHtoMetersPerSec;
  } else {
    // A driving mode
    max_distance = max_seconds_ * 70.0f * kMPHtoMetersPerSec;
  }
  // Either the user-specified or estimated max distance
  max_distance = std::max(max_distance, max_meters_);

  // Form bounding box that's just big enough to surround all of the locations.
  // Convert to PointLL
  PointLL center_ll(locations.Get(0).ll().lng(), locations.Get(0).ll().lat());
  AABB2<PointLL> loc_bounds(center_ll.lng(), center_ll.lat(), center_ll.lng(), center_ll.lat());

  for (const auto& location : locations) {
    PointLL ll(location.ll().lng(), location.ll().lat());
    loc_bounds.Expand(ll);
  }
  // Find the location closest to the center.
  PointLL bounds_center = loc_bounds.Center();
  float shortest_dist = center_ll.Distance(bounds_center);
  for (const auto& location : locations) {
    PointLL ll(location.ll().lng(), location.ll().lat());
    float current_dist = ll.Distance(bounds_center);
    if (current_dist < shortest_dist) {
      shortest_dist = current_dist;
      center_ll = ll;
    }
  }

  // Range of grids in latitude space
  float dlat = max_distance / kMetersPerDegreeLat;
  // Range of grids in longitude space
  float dlon = max_distance / DistanceApproximator<PointLL>::MetersPerLngDegree(center_ll.lat());

  // Optimize for 600 cells in latitude (slightly larger for multimodal).
  // Round off to nearest 0.001 degree. TODO - revisit min and max grid sizes
  float grid_size = multimodal ? dlat / 500.0f : dlat / 300.0f;
  if (grid_size < 0.001f) {
    grid_size = 0.001f;
  } else if (grid_size > 0.005f) {
    grid_size = 0.005f;
  } else {
    // Round to nearest 0.001
    int r = std::round(grid_size * 1000.0f);
    grid_size = static_cast<float>(r) * 0.001f;
  }

  // Set the shape interval in meters
  shape_interval_ = grid_size * kMetersPerDegreeLat * 0.25f;

  // Create expanded bounds from the bounded box around the locations.
  AABB2<PointLL> bounds(loc_bounds.minx() - dlon, loc_bounds.miny() - dlat, loc_bounds.maxx() + dlon,
                        loc_bounds.maxy() + dlat);

  // Create isotile (gridded data)
  isotile_.reset(new GriddedData<time_distance_t>(bounds, grid_size, {max_minutes, max_km}));

  // Find the center of the grid that the location lies within. Shift the
  // tilebounds so the location lies in the center of a tile.
  PointLL grid_center = isotile_->Center(isotile_->TileId(center_ll));
  PointLL shift(grid_center.lng() - center_ll.lng(), grid_center.lat() - center_ll.lat());
  isotile_->ShiftTileBounds(shift);

  // Test that the shift worked...TODO - remove later
  grid_center = isotile_->Center(isotile_->TileId(center_ll));
  if (std::abs(center_ll.lat() - grid_center.lat()) > 0.0001f ||
      std::abs(center_ll.lng() - grid_center.lng()) > 0.0001f) {
    LOG_INFO("Isochrone center location is not centered within a tile. Off by: " +
             std::to_string(center_ll.lat() - grid_center.lat()) + "," +
             std::to_string(center_ll.lng() - grid_center.lng()));
  }

  // initialize the time at these locations
  for (const auto& location : locations) {
    PointLL ll(location.ll().lng(), location.ll().lat());
    isotile_->Set(ll, {0.0f, 0.0f});
  }
}

// Compute iso-tile that we can use to generate isochrones.
std::shared_ptr<const GriddedData<time_distance_t>>
Isochrone::Compute(google::protobuf::RepeatedPtrField<valhalla::Location>& origin_locations,
                   const float max_minutes,
                   const float max_km,
                   GraphReader& graphreader,
                   const sif::mode_costing_t& mode_costing,
                   const TravelMode mode) {
  // Initialize and create the isotile
  ConstructIsoTile(false, max_minutes, max_km, origin_locations, mode);
  // Compute the expansion
  Dijkstras::Compute(origin_locations, graphreader, mode_costing, mode);
  return isotile_;
}

// Compute iso-tile that we can use to generate isochrones.
std::shared_ptr<const GriddedData<time_distance_t>>
Isochrone::ComputeReverse(google::protobuf::RepeatedPtrField<valhalla::Location>& dest_locations,
                          const float max_minutes,
                          const float max_km,
                          GraphReader& graphreader,
                          const sif::mode_costing_t& mode_costing,
                          const TravelMode mode) {

  // Initialize and create the isotile
  ConstructIsoTile(false, max_minutes, max_km, dest_locations, mode);
  // Compute the expansion
  Dijkstras::ComputeReverse(dest_locations, graphreader, mode_costing, mode);
  return isotile_;
}

// Compute isochrone for mulit-modal route.
std::shared_ptr<const GriddedData<time_distance_t>>
Isochrone::ComputeMultiModal(google::protobuf::RepeatedPtrField<valhalla::Location>& origin_locations,
                             const float max_minutes,
                             const float max_km,
                             GraphReader& graphreader,
                             const sif::mode_costing_t& mode_costing,
                             const TravelMode mode) {
  // Initialize and create the isotile
  ConstructIsoTile(true, max_minutes, max_km, origin_locations, mode);
  // Compute the expansion
  Dijkstras::ComputeMultiModal(origin_locations, graphreader, mode_costing, mode);
  return isotile_;
}

// Update the isotile
void Isochrone::UpdateIsoTile(const EdgeLabel& pred,
                              GraphReader& graphreader,
                              const PointLL& ll,
                              float secs0,
                              float dist0) {
  // Skip if the opposing edge has already been settled.
  const GraphTile* t2 = nullptr;
  GraphId opp = graphreader.GetOpposingEdgeId(pred.edgeid(), t2);
  EdgeStatusInfo es = edgestatus_.Get(opp);
  if (es.set() == EdgeSet::kPermanent) {
    return;
  }

  // Get the DirectedEdge because we'll need its shape
  const GraphTile* tile = graphreader.GetGraphTile(pred.edgeid().Tile_Base());
  const DirectedEdge* edge = tile->directededge(pred.edgeid());

  // Transit lines and ferries can't really be "reached" you really just
  // pass through those cells.
  if (edge->IsTransitLine() || edge->use() == Use::kFerry) {
    return;
  }

  // Get the time and distance at the end node of the predecessor
  // TODO - do we need partial shape from origin location to end of edge?
  float secs1 = pred.cost().secs;
  float dist1 = static_cast<float>(pred.path_distance());

  // For short edges just mark the segment between the 2 nodes of the edge. This
  // avoid getting the shape for short edges.
  if (edge->length() < shape_interval_ * 1.5f) {
    // Mark tiles that intersect the segment. Optimize this to avoid calling the Intersect
    // method unless more than 2 tiles are crossed by the segment.
    PointLL ll0 = tile->get_node_ll(t2->directededge(opp)->endnode());
    auto tile1 = isotile_->TileId(ll0);
    auto tile2 = isotile_->TileId(ll);
    if (tile1 == tile2) {
      SetData(tile1, {secs1 * kMinPerSec, dist1 * kMetersPerKm});
    } else if (isotile_->AreNeighbors(tile1, tile2)) {
      // If tile 2 is directly east, west, north, or south of tile 1 then the
      // segment will not intersect any other tiles other than tile1 and tile2.
      SetData(tile1, {secs1 * kMinPerSec, dist1 * kMetersPerKm});
      SetData(tile2, {secs1 * kMinPerSec, dist1 * kMetersPerKm});
    } else {
      // Find intersecting tiles (using a Bresenham method)
      auto tiles = isotile_->Intersect(std::list<PointLL>{ll0, ll});
      for (const auto& t : tiles) {
        SetData(t.first, {secs1 * kMinPerSec, dist1 * kMetersPerKm});
      }
    }
    return;
  }

  // Get the shape and make sure shape is forward direction. Resample it to
  // the shape interval to get regular spacing. Use the faster resample method.
  // This does not use spherical interpolation - so it is not as accurate but
  // interpolation is over short distances so accuracy should be fine.
  auto shape = tile->edgeinfo(edge->edgeinfo_offset()).shape();
  auto resampled = resample_polyline(shape, edge->length(), shape_interval_);
  if (!edge->forward()) {
    std::reverse(resampled.begin(), resampled.end());
  }

  // Mark grid cells along the shape if time is less than what is
  // already populated. Get intersection of tiles along each segment
  // (just use a bounding box around the segment) so this doesn't miss
  // shape that crosses tile corners
  float minutes = secs0 * kMinPerSec;
  float km = dist0 * kKmPerMeter;
  float delta_min = ((secs1 - secs0) / (resampled.size() - 1)) * kMinPerSec;
  float delta_km = ((dist1 - dist0) / (resampled.size() - 1)) * kKmPerMeter;
  auto itr1 = resampled.begin();
  for (auto itr2 = itr1 + 1; itr2 < resampled.end(); itr1++, itr2++) {
    minutes += delta_min;
    km += delta_km;

    // Mark tiles that intersect the segment. Optimize this to avoid calling the Intersect
    // method unless more than 2 tiles are crossed by the segment.
    auto tile1 = isotile_->TileId(*itr1);
    auto tile2 = isotile_->TileId(*itr2);
    if (tile1 == tile2) {
      SetData(tile1, {minutes, km});
    } else if (isotile_->AreNeighbors(tile1, tile2)) {
      // If tile 2 is directly east, west, north, or south of tile 1 then the
      // segment will not intersect any other tiles other than tile1 and tile2.
      SetData(tile1, {minutes, km});
      SetData(tile2, {minutes, km});
    } else {
      // Find intersecting tiles (using a Bresenham method)
      auto tiles = isotile_->Intersect(std::list<PointLL>{*itr1, *itr2});
      for (const auto& t : tiles) {
        SetData(t.first, {minutes, km});
      }
    }
  }
}

// here we mark the cells of the isochrone along the edge we just reached up to its end node
void Isochrone::ExpandingNode(baldr::GraphReader& graphreader,
                              const baldr::GraphTile* tile,
                              const baldr::NodeInfo* node,
                              const sif::EdgeLabel& current,
                              const sif::EdgeLabel* previous) {
  // Update the isotile
  float secs0 = previous ? previous->cost().secs : 0.0f;
  float dist0 = previous ? static_cast<float>(previous->path_distance()) : 0.0f;
  UpdateIsoTile(current, graphreader, node->latlng(tile->header()->base_ll()), secs0, dist0);
}

ExpansionRecommendation Isochrone::ShouldExpand(baldr::GraphReader& /*graphreader*/,
                                                const sif::EdgeLabel& pred,
                                                const InfoRoutingType route_type) {
  if (route_type == InfoRoutingType::multi_modal) {
    // Skip edges with large penalties (e.g. ferries?), MMCompute function will skip expanding this
    // label
    if (pred.cost().cost > max_seconds_ * 2) {
      return ExpansionRecommendation::prune_expansion;
    }
  }
  // Continue if the time and distance intervals have been met. This bus or rail line goes beyond the
  // max but need to consider others so we just continue here. Tells MMExpand function to skip
  // updating or pushing the label back
  if ((pred.cost().secs > max_seconds_ || pred.cost().cost > max_seconds_ * 4) &&
      pred.path_distance() > max_meters_) {
    return ExpansionRecommendation::stop_expansion;
  }
  return ExpansionRecommendation::continue_expansion;
};

void Isochrone::GetExpansionHints(uint32_t& bucket_count, uint32_t& edge_label_reservation) const {
  bucket_count = 20000;
  edge_label_reservation = 500000;
}

} // namespace thor
} // namespace valhalla<|MERGE_RESOLUTION|>--- conflicted
+++ resolved
@@ -55,10 +55,6 @@
     const float max_km,
     const google::protobuf::RepeatedPtrField<valhalla::Location>& locations,
     const sif::TravelMode mode) {
-<<<<<<< HEAD
-  printf("constructing...");
-=======
->>>>>>> 5109675e
   max_seconds_ = max_minutes * kSecPerMinute;
   max_meters_ = max_km * kMetersPerKm;
   float max_distance;
