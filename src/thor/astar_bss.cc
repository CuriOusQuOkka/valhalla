--- conflicted
+++ resolved
@@ -245,11 +245,7 @@
                                GraphReader& graphreader,
                                const sif::mode_costing_t& mode_costing,
                                const TravelMode mode,
-<<<<<<< HEAD
                                const Options&) {
-=======
-                               const Options& /*options*/) {
->>>>>>> 0e2ec2f7
   // Set the mode and costing
   mode_ = mode;
   pedestrian_costing_ = mode_costing[static_cast<uint32_t>(TravelMode::kPedestrian)];
