--- conflicted
+++ resolved
@@ -1,9 +1,5 @@
-<<<<<<< HEAD
 #include "thor/service.h"
 
-#include "baldr/json.h"
-=======
->>>>>>> b7134ecc
 #include "midgard/logging.h"
 #include "midgard/constants.h"
 #include "sif/autocost.h"
@@ -18,10 +14,6 @@
 using namespace valhalla::sif;
 using namespace valhalla::thor;
 
-<<<<<<< HEAD
-
-=======
->>>>>>> b7134ecc
 namespace valhalla {
   namespace thor {
 
