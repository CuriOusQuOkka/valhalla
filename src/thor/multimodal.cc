#include "thor/multimodal.h"
#include "baldr/datetime.h"
#include "midgard/logging.h"
#include "worker.h"
#include <algorithm>
#include <map>

using namespace valhalla::baldr;
using namespace valhalla::sif;

namespace {

// Method to get an operator Id from a map of operator strings vs. Id.
uint32_t GetOperatorId(const graph_tile_ptr& tile,
                       uint32_t routeid,
                       std::unordered_map<std::string, uint32_t>& operators) {
  const TransitRoute* transit_route = tile->GetTransitRoute(routeid);

  // Test if the transit operator changed
  if (transit_route && transit_route->op_by_onestop_id_offset()) {
    // Get the operator name and look up in the operators map
    std::string operator_name = tile->GetName(transit_route->op_by_onestop_id_offset());
    auto operator_itr = operators.find(operator_name);
    if (operator_itr == operators.end()) {
      // Operator not found - add to the map
      uint32_t id = operators.size() + 1;
      operators[operator_name] = id;
      return id;
    } else {
      return operator_itr->second;
    }
  }
  return 0;
}

} // namespace

namespace valhalla {
namespace thor {

constexpr uint64_t kInitialEdgeLabelCount = 200000;

// Default constructor
MultiModalPathAlgorithm::MultiModalPathAlgorithm()
    : PathAlgorithm(), walking_distance_(0), mode_(TravelMode::kPedestrian), travel_type_(0),
      adjacencylist_(nullptr), max_label_count_(std::numeric_limits<uint32_t>::max()) {
}

// Destructor
MultiModalPathAlgorithm::~MultiModalPathAlgorithm() {
  Clear();
}

// Initialize prior to finding best path
<<<<<<< HEAD
void MultiModalPathAlgorithm::Init(const midgard::PointLL& destll,
=======
void MultiModalPathAlgorithm::Init(const midgard::PointLL& /*origll*/,
                                   const midgard::PointLL& destll,
>>>>>>> 0e2ec2f7
                                   const std::shared_ptr<DynamicCost>& costing) {
  // Disable A* for multimodal
  astarheuristic_.Init(destll, 0.0f);

  // Reserve size for edge labels - do this here rather than in constructor so
  // to limit how much extra memory is used for persistent objects
  edgelabels_.reserve(kInitialEdgeLabelCount);

  // Set up lambda to get sort costs
  const auto edgecost = [this](const uint32_t label) { return edgelabels_[label].sortcost(); };

  // Construct adjacency list and edge status.
  // Set bucket size and cost range based on DynamicCost.
  uint32_t bucketsize = costing->UnitSize();
  float range = kBucketCount * bucketsize;
  adjacencylist_.reset(new DoubleBucketQueue(0.0f, range, bucketsize, edgecost));
  edgestatus_.clear();

  // Get hierarchy limits from the costing. Get a copy since we increment
  // transition counts (i.e., this is not a const reference).
  hierarchy_limits_ = costing->GetHierarchyLimits();
}

// Clear the temporary information generated during path construction.
void MultiModalPathAlgorithm::Clear() {
  // Clear the edge labels and destination list
  edgelabels_.clear();
  destinations_.clear();

  // Clear elements from the adjacency list
  adjacencylist_.reset();

  // Clear the edge status flags
  edgestatus_.clear();

  // Set the ferry flag to false
  has_ferry_ = false;
}

// Calculate best path using multiple modes (e.g. transit).
std::vector<std::vector<PathInfo>>
MultiModalPathAlgorithm::GetBestPath(valhalla::Location& origin,
                                     valhalla::Location& destination,
                                     GraphReader& graphreader,
                                     const sif::mode_costing_t& mode_costing,
                                     const TravelMode mode,
<<<<<<< HEAD
                                     const Options&) {
=======
                                     const Options& /*options*/) {
>>>>>>> 0e2ec2f7
  // For pedestrian costing - set flag allowing use of transit connections
  // Set pedestrian costing to use max distance. TODO - need for other modes
  const auto& pc = mode_costing[static_cast<uint32_t>(TravelMode::kPedestrian)];
  pc->SetAllowTransitConnections(true);
  pc->UseMaxMultiModalDistance();

  // Set the mode from the origin
  mode_ = mode;
  const auto& costing = mode_costing[static_cast<uint32_t>(mode)];
  const auto& tc = mode_costing[static_cast<uint32_t>(TravelMode::kPublicTransit)];

  // Get maximum transfer distance
  max_transfer_distance_ = costing->GetMaxTransferDistanceMM();

  // For now the date_time must be set on the origin.
  if (!origin.has_date_time()) {
    return {};
  };

  // Initialize - create adjacency list, edgestatus support, A*, etc.
  // Note: because we can correlate to more than one place for a given PathLocation
  // using edges.front here means we are only setting the heuristics to one of them
  // alternate paths using the other correlated points to may be harder to find
  midgard::PointLL origin_new(origin.path_edges(0).ll().lng(), origin.path_edges(0).ll().lat());
  midgard::PointLL destination_new(destination.path_edges(0).ll().lng(),
                                   destination.path_edges(0).ll().lat());
  Init(destination_new, costing);
  float mindist = astarheuristic_.GetDistance(origin_new);

  // Check if there no possible path to destination based on mode to the
  // destination - for now assume pedestrian
  // TODO - some means of setting destination mode
  disable_transit_ = false;
  if (!CanReachDestination(destination, graphreader, TravelMode::kPedestrian, pc)) {
    // Return if distance exceeds maximum distance set for the starting distance
    // of a multimodal route (TODO - add methods to costing to support this).
    if (mindist > 2000) {
      // Throw an exception so the message is returned in the service
      throw valhalla_exception_t{440};
    } else {
      // Allow routing but disable use of transit
      disable_transit_ = true;
    }
  }

  // Get time information for forward search
  auto forward_time_info = TimeInfo::make(origin, graphreader, &tz_cache_);

  // Initialize the origin and destination locations. Initialize the
  // destination first in case the origin edge includes a destination edge.
  SetDestination(graphreader, destination, costing);
  SetOrigin(graphreader, origin, destination, costing);

  // Set route start time (seconds from midnight) and timezone.
  // NOTe: already made sure origin has date_time set.
  date_before_tile_ = false;
  date_set_ = false;
  origin_date_time_ = origin.date_time();
  start_time_ = DateTime::seconds_from_midnight(origin_date_time_);

  // Clear operators and processed tiles
  operators_.clear();
  processed_tiles_.clear();

  // Find shortest path
  uint32_t nc = 0; // Count of iterations with no convergence
                   // towards destination
  size_t total_labels = 0;
  while (true) {
    // Allow this process to be aborted
    size_t current_labels = edgelabels_.size();
    if (interrupt &&
        total_labels / kInterruptIterationsInterval < current_labels / kInterruptIterationsInterval) {
      (*interrupt)();
    }
    total_labels = current_labels;

    // Get next element from adjacency list. Check that it is valid. An
    // invalid label indicates there are no edges that can be expanded.
    uint32_t predindex = adjacencylist_->pop();
    if (predindex == kInvalidLabel) {
      LOG_ERROR("Route failed after iterations = " + std::to_string(edgelabels_.size()));
      return {};
    }

    // Copy the EdgeLabel for use in costing. Check if this is a destination
    // edge and potentially complete the path.
    MMEdgeLabel pred = edgelabels_[predindex];
    if (destinations_.find(pred.edgeid()) != destinations_.end()) {
      // Check if a trivial path. Skip if no predecessor and not
      // trivial (cannot reach destination along this one edge).
      if (pred.predecessor() == kInvalidLabel) {
        if (IsTrivial(pred.edgeid(), origin, destination)) {
          return {FormPath(predindex)};
        }
      } else {
        return {FormPath(predindex)};
      }
    }

    // Mark the edge as permanently labeled. Do not do this for an origin
    // edge (this will allow loops/around the block cases)
    if (!pred.origin()) {
      edgestatus_.Update(pred.edgeid(), EdgeSet::kPermanent);
    }

    // Check that distance is converging towards the destination. Return route
    // failure if no convergence for TODO iterations
    float dist2dest = pred.distance();
    if (dist2dest < mindist) {
      mindist = dist2dest;
      nc = 0;
    } else if (nc++ > 500000) {
      return {};
    }

    // Expand from the end node of the predecessor edge.
    ExpandForward(graphreader, pred.endnode(), pred, predindex, false, pc, tc, mode_costing,
                  forward_time_info);
  }
  return {}; // Should never get here
}

// Expand from a node using multi-modal algorithm.
bool MultiModalPathAlgorithm::ExpandForward(GraphReader& graphreader,
                                            const GraphId& node,
                                            const MMEdgeLabel& pred,
                                            const uint32_t pred_idx,
                                            const bool from_transition,
                                            const std::shared_ptr<DynamicCost>& pc,
                                            const std::shared_ptr<DynamicCost>& tc,
                                            const sif::mode_costing_t& mode_costing,
                                            const TimeInfo& time_info) {

  // Get the tile and the node info. Skip if tile is null (can happen
  // with regional data sets) or if no access at the node.
  auto tile = graphreader.GetGraphTile(node);
  if (tile == nullptr) {
    return false;
  }
  const NodeInfo* nodeinfo = tile->node(node);

  if (nodeinfo->type() == NodeType::kMultiUseTransitPlatform ||
      nodeinfo->type() == NodeType::kTransitStation) {

    if (processed_tiles_.find(tile->id().tileid()) == processed_tiles_.end()) {
      tc->AddToExcludeList(tile);
      processed_tiles_.emplace(tile->id().tileid());
    }

    // check if excluded.
    if (tc->IsExcluded(tile, nodeinfo)) {
      return false;
    }
  }

  // Update the time information
  auto offset_time =
      from_transition ? time_info
                      : time_info.forward(pred.cost().secs, static_cast<int>(nodeinfo->timezone()));

  // Set a default transfer penalty at a stop (if not same trip Id and block Id)
  Cost transfer_cost = tc->DefaultTransferCost();

  // Get any transfer times and penalties if this is a transit stop (and
  // transit has been taken at some point on the path) and mode is pedestrian
  mode_ = pred.mode();
  bool has_transit = pred.has_transit();
  GraphId prior_stop = pred.prior_stopid();
  uint32_t operator_id = pred.transit_operator();
  if (nodeinfo->type() == NodeType::kMultiUseTransitPlatform) {

    // Get the transfer penalty when changing stations
    if (mode_ == TravelMode::kPedestrian && prior_stop.Is_Valid() && has_transit) {
      transfer_cost = tc->TransferCost();
    }

    // Add transfer time to the local time when entering a stop
    // as a pedestrian. This is a small added cost on top of
    // any costs along paths and roads. We only do this once
    // so if its from a transition we don't need to do it again
    if (mode_ == TravelMode::kPedestrian && !from_transition) {
      offset_time.local_time += transfer_cost.secs;
    }

    // Update prior stop. TODO - parent/child stop info?
    prior_stop = node;

    // we must get the date from level 3 transit tiles and not level 2.  The level 3 date is
    // set when the fetcher grabbed the transit data and created the schedules.
    if (!date_set_) {
      date_ = DateTime::days_from_pivot_date(DateTime::get_formatted_date(origin_date_time_));
      dow_ = DateTime::day_of_week_mask(origin_date_time_);
      uint32_t date_created = tile->header()->date_created();
      if (date_ < date_created) {
        date_before_tile_ = true;
      } else {
        day_ = date_ - date_created;
      }
      date_set_ = true;
    }
  }

  // Allow mode changes at special nodes
  //      bike share (pedestrian <--> bicycle)
  //      parking (drive <--> pedestrian)
  //      transit stop (pedestrian <--> transit).
  // TODO - evaluate how this will work when an edge may have already
  // been visited using a different mode.
  bool mode_change = false;
  /*if (nodeinfo->type() == NodeType::kBikeShare) {
     if (mode_ == TravelMode::kBicycle) {
       mode_ = TravelMode::kPedestrian;
       mode_change = true;
     } else if (mode_ == TravelMode::kPedestrian) {
       mode_ = TravelMode::kBicycle;
       mode_change = true;
     }
   } else if (nodeinfo->type() == NodeType::kParking) {
     if (mode_ == TravelMode::kDrive) {
       mode_ = TravelMode::kPedestrian;
       mode_change = true;
     } else if (mode_ == TravelMode::kPedestrian) {
       mode_ = TravelMode::kDrive;
       mode_change = true;
     }
   }*/

  // Expand from end node.
  GraphId edgeid(node.tileid(), node.level(), nodeinfo->edge_index());
  EdgeStatusInfo* es = edgestatus_.GetPtr(edgeid, tile);
  const DirectedEdge* directededge = tile->directededge(nodeinfo->edge_index());
  for (uint32_t i = 0; i < nodeinfo->edge_count(); i++, directededge++, ++edgeid, ++es) {
    // Skip shortcuts and edges that are permanently labeled (best path already found to
    // this directed edge).
    if (directededge->is_shortcut() || es->set() == EdgeSet::kPermanent) {
      continue;
    }

    // Reset cost and walking distance
    Cost newcost = pred.cost();
    walking_distance_ = pred.path_distance();

    // If this is a transit edge - get the next departure. Do not check
    // if allowed by costing - assume if you get a transit edge you
    // walked to the transit stop
    uint32_t tripid = 0;
    uint32_t blockid = 0;
    uint8_t restriction_idx = -1;
    if (directededge->IsTransitLine()) {
      // Check if transit costing allows this edge
      if (!tc->Allowed(directededge, pred, tile, edgeid, 0, 0, restriction_idx)) {
        continue;
      }
      // check if excluded.
      if (tc->IsExcluded(tile, directededge)) {
        continue;
      }

      // Look up the next departure along this edge
      const TransitDeparture* departure =
          tile->GetNextDeparture(directededge->lineid(), offset_time.local_time, day_, dow_,
                                 date_before_tile_, tc->wheelchair(), tc->bicycle());

      if (departure) {
        // Check if there has been a mode change
        mode_change = (mode_ == TravelMode::kPedestrian);

        // Update trip Id and block Id
        tripid = departure->tripid();
        blockid = departure->blockid();
        has_transit = true;

        // There is no cost to remain on the same trip or valid blockId
        if (tripid == pred.tripid() || (blockid != 0 && blockid == pred.blockid())) {
          // This departure is valid without any added cost. Operator Id
          // is the same as the predecessor
          operator_id = pred.transit_operator();
        } else {
          if (pred.tripid() > 0) {
            // tripId > 0 means the prior edge was a transit edge and this
            // is an "in-station" transfer. Add a small transfer time and
            // call GetNextDeparture again if we cannot make the current
            // departure.
            // TODO - is there a better way?
            if (offset_time.local_time + 30 > departure->departure_time()) {
              departure =
                  tile->GetNextDeparture(directededge->lineid(), offset_time.local_time + 30, day_,
                                         dow_, date_before_tile_, tc->wheelchair(), tc->bicycle());
              if (!departure) {
                continue;
              }
            }
          }

          // Get the operator Id
          operator_id = GetOperatorId(tile, departure->routeid(), operators_);

          // Add transfer penalty and operator change penalty
          if (pred.transit_operator() > 0 && pred.transit_operator() != operator_id) {
            // TODO - create a configurable operator change penalty
            newcost.cost += 300;
          } else {
            newcost.cost += transfer_cost.cost;
          }
        }

        // Change mode and costing to transit. Add edge cost.
        mode_ = TravelMode::kPublicTransit;
        newcost += tc->EdgeCost(directededge, departure, offset_time.local_time);
      } else {
        // No matching departures found for this edge
        continue;
      }
    } else {
      // If current mode is public transit we should only connect to
      // transit connection edges or transit edges
      if (mode_ == TravelMode::kPublicTransit) {
        // Disembark from transit and reset walking distance
        mode_ = TravelMode::kPedestrian;
        walking_distance_ = 0;
        mode_change = true;
      }

      // Regular edge - use the appropriate costing and check if access
      // is allowed. If mode is pedestrian this will validate walking
      // distance has not been exceeded.
      if (!mode_costing[static_cast<uint32_t>(mode_)]->Allowed(directededge, pred, tile, edgeid, 0, 0,
                                                               restriction_idx)) {
        continue;
      }

      Cost c = mode_costing[static_cast<uint32_t>(mode_)]->EdgeCost(directededge, tile);
      c.cost *= mode_costing[static_cast<uint32_t>(mode_)]->GetModeFactor();
      newcost += c;

      // Add to walking distance
      if (mode_ == TravelMode::kPedestrian) {
        walking_distance_ += directededge->length();

        // Prevent going from one transit connection directly to another
        // at a transit stop - this is like entering a station and exiting
        // without getting on transit
        if (nodeinfo->type() == NodeType::kTransitEgress && pred.use() == Use::kTransitConnection &&
            directededge->use() == Use::kTransitConnection) {
          continue;
        }
      }
    }

    // Add mode change cost or edge transition cost from the costing model
    Cost transition_cost{};
    if (mode_change) {
      // TODO: make mode change cost configurable. No cost for entering
      // a transit line (assume the wait time is the cost)
      // transition_cost = {10.0f, 10.0f };
    } else {
      transition_cost =
          mode_costing[static_cast<uint32_t>(mode_)]->TransitionCost(directededge, nodeinfo, pred);
    }
    newcost += transition_cost;

    // If this edge is a destination, subtract the partial/remainder cost
    // (cost from the dest. location to the end of the edge)
    auto p = destinations_.find(edgeid);
    if (p != destinations_.end()) {
      newcost -= p->second;
    }

    // Do not allow transit connection edges if transit is disabled. Also,
    // prohibit entering the same station as the prior.
    if (directededge->use() == Use::kPlatformConnection &&
        (disable_transit_ || directededge->endnode() == pred.prior_stopid())) {
      continue;
    }

    // Test if exceeding maximum transfer walking distance
    if (directededge->use() == Use::kPlatformConnection && pred.prior_stopid().Is_Valid() &&
        walking_distance_ > max_transfer_distance_) {
      continue;
    }

    // Check if edge is temporarily labeled and this path has less cost. If
    // less cost the predecessor is updated and the sort cost is decremented
    // by the difference in real cost (A* heuristic doesn't change). Update
    // trip Id and block Id.
    if (es->set() == EdgeSet::kTemporary) {
      MMEdgeLabel& lab = edgelabels_[es->index()];
      if (newcost.cost < lab.cost().cost) {
        float newsortcost = lab.sortcost() - (lab.cost().cost - newcost.cost);
        adjacencylist_->decrease(es->index(), newsortcost);
        lab.Update(pred_idx, newcost, newsortcost, walking_distance_, tripid, blockid,
                   transition_cost, restriction_idx);
      }
      continue;
    }

    // If this is a destination edge the A* heuristic is 0. Otherwise the
    // sort cost (with A* heuristic) is found using the lat,lng at the
    // end node of the directed edge.
    float dist = 0.0f;
    float sortcost = newcost.cost;
    if (p == destinations_.end()) {
      // Get the end node, skip if the end node tile is not found
      auto endtile = tile;
      endtile = graphreader.GetGraphTile(directededge->endnode(), endtile);
      if (!endtile) {
        continue;
      }
      const NodeInfo* endnode = endtile->node(directededge->endnode());
      dist = astarheuristic_.GetDistance(endnode->latlng(endtile->header()->base_ll()));
      sortcost += astarheuristic_.Get(dist);
    }

    // Add edge label, add to the adjacency list and set edge status
    uint32_t idx = edgelabels_.size();
    *es = {EdgeSet::kTemporary, idx};
    edgelabels_.emplace_back(pred_idx, edgeid, directededge, newcost, sortcost, dist, mode_,
                             walking_distance_, tripid, prior_stop, blockid, operator_id, has_transit,
                             transition_cost, baldr::kInvalidRestriction);
    adjacencylist_->add(idx);
  }

  // Handle transitions - expand from the end node each transition
  if (!from_transition && nodeinfo->transition_count() > 0) {
    const NodeTransition* trans = tile->transition(nodeinfo->transition_index());
    for (uint32_t i = 0; i < nodeinfo->transition_count(); ++i, ++trans) {
      ExpandForward(graphreader, trans->endnode(), pred, pred_idx, true, pc, tc, mode_costing,
                    offset_time);
    }
  }
  return false;
}

// Add an edge at the origin to the adjacency list
void MultiModalPathAlgorithm::SetOrigin(GraphReader& graphreader,
                                        valhalla::Location& origin,
                                        const valhalla::Location& destination,
                                        const std::shared_ptr<DynamicCost>& costing) {
  // Only skip inbound edges if we have other options
  bool has_other_edges = false;
  std::for_each(origin.path_edges().begin(), origin.path_edges().end(),
                [&has_other_edges](const valhalla::Location::PathEdge& e) {
                  has_other_edges = has_other_edges || !e.end_node();
                });

  // Iterate through edges and add to adjacency list
  const NodeInfo* nodeinfo = nullptr;
  const NodeInfo* closest_ni = nullptr;
  for (const auto& edge : origin.path_edges()) {
    // If origin is at a node - skip any inbound edge (dist = 1)
    if (has_other_edges && edge.end_node()) {
      continue;
    }

    // Disallow any user avoid edges if the avoid location is ahead of the origin along the edge
    GraphId edgeid(edge.graph_id());
    if (costing->AvoidAsOriginEdge(edgeid, edge.percent_along())) {
      continue;
    }

    // Get the directed edge
    graph_tile_ptr tile = graphreader.GetGraphTile(edgeid);
    const DirectedEdge* directededge = tile->directededge(edgeid);

    // Get the tile at the end node. Skip if tile not found as we won't be
    // able to expand from this origin edge.
    auto endtile = graphreader.GetGraphTile(directededge->endnode());
    if (!endtile) {
      continue;
    }

    // Get cost
    nodeinfo = endtile->node(directededge->endnode());
    Cost cost = costing->EdgeCost(directededge, tile) * (1.0f - edge.percent_along());
    float dist = astarheuristic_.GetDistance(nodeinfo->latlng(endtile->header()->base_ll()));

    // We need to penalize this location based on its score (distance in meters from input)
    // We assume the slowest speed you could travel to cover that distance to start/end the route
    // TODO: assumes 1m/s which is a maximum penalty this could vary per costing model
    // Perhaps need to adjust score?
    cost.cost += edge.distance();

    // If this edge is a destination, subtract the partial/remainder cost
    // (cost from the dest. location to the end of the edge) if the
    // destination is in a forward direction along the edge. Add back in
    // the edge score/penalty to account for destination edges farther from
    // the input location lat,lon.
    auto p = destinations_.find(edgeid);
    if (p != destinations_.end()) {
      if (IsTrivial(edgeid, origin, destination)) {
        // Find the destination edge and update cost.
        for (const auto& destination_edge : destination.path_edges()) {
          if (destination_edge.graph_id() == edgeid) {
            // a trivial route passes along a single edge, meaning that the
            // destination point must be on this edge, and so the distance
            // remaining must be zero.
            const DirectedEdge* dest_diredge =
                tile->directededge(GraphId(destination_edge.graph_id()));
            Cost dest_cost =
                costing->EdgeCost(dest_diredge, tile) * (1.0f - destination_edge.percent_along());
            cost.secs -= p->second.secs;
            cost.cost -= dest_cost.cost;
            cost.cost += destination_edge.distance();
            cost.cost = std::max(0.0f, cost.cost);
            dist = 0.0;
          }
        }
      }
    }

    // Store the closest node info
    if (closest_ni == nullptr) {
      closest_ni = nodeinfo;
    }

    // Compute sortcost
    float sortcost = cost.cost + astarheuristic_.Get(dist);

    // Add EdgeLabel to the adjacency list (but do not set its status).
    // Set the predecessor edge index to invalid to indicate the origin
    // of the path.
    uint32_t d = static_cast<uint32_t>(directededge->length() * (1.0f - edge.percent_along()));
    MMEdgeLabel edge_label(kInvalidLabel, edgeid, directededge, cost, sortcost, dist, mode_, d, 0,
                           GraphId(), 0, 0, false, Cost{}, baldr::kInvalidRestriction);
    // Set the origin flag
    edge_label.set_origin();

    // Add EdgeLabel to the adjacency list
    uint32_t idx = edgelabels_.size();
    edgelabels_.push_back(std::move(edge_label));
    adjacencylist_->add(idx);

    // DO NOT SET EdgeStatus - it messes up trivial paths with oneways
  }

  // Set the origin timezone
  if (closest_ni != nullptr && origin.has_date_time() && origin.date_time() == "current") {
    origin.set_date_time(
        DateTime::iso_date_time(DateTime::get_tz_db().from_index(closest_ni->timezone())));
  }
}

// Add a destination edge
uint32_t MultiModalPathAlgorithm::SetDestination(GraphReader& graphreader,
                                                 const valhalla::Location& dest,
                                                 const std::shared_ptr<DynamicCost>& costing) {
  // Only skip outbound edges if we have other options
  bool has_other_edges = false;
  std::for_each(dest.path_edges().begin(), dest.path_edges().end(),
                [&has_other_edges](const valhalla::Location::PathEdge& e) {
                  has_other_edges = has_other_edges || !e.begin_node();
                });

  // For each edge
  uint32_t density = 0;
  for (const auto& edge : dest.path_edges()) {
    // If destination is at a node skip any outbound edges
    if (has_other_edges && edge.begin_node()) {
      continue;
    }

    // Disallow any user avoided edges if the avoid location is behind the destination along the edge
    GraphId edgeid(edge.graph_id());
    if (costing->AvoidAsDestinationEdge(edgeid, edge.percent_along())) {
      continue;
    }

    // Keep the cost to traverse the partial distance for the remainder of the edge. This cost
    // is subtracted from the total cost up to the end of the destination edge.
    graph_tile_ptr tile = graphreader.GetGraphTile(edgeid);
    const DirectedEdge* dest_diredge = tile->directededge(edgeid);
    destinations_[edge.graph_id()] =
        costing->EdgeCost(dest_diredge, tile) * (1.0f - edge.percent_along());

    // We need to penalize this location based on its score (distance in meters from input)
    // We assume the slowest speed you could travel to cover that distance to start/end the route
    // TODO: assumes 1m/s which is a maximum penalty this could vary per costing model
    destinations_[edge.graph_id()].cost += edge.distance();

    // Get the tile relative density
    density = tile->header()->density();
  }
  return density;
}

// Expand from the node along the forward search path. Immediately expands from the end node
// of any transition edge (so no transition edges are added to the adjacency list or EdgeLabel
// list). Does not expand transition edges if from_transition is false. This method is only
// used in CanReachDestination.
bool MultiModalPathAlgorithm::ExpandFromNode(baldr::GraphReader& graphreader,
                                             const baldr::GraphId& node,
                                             const sif::EdgeLabel& pred,
                                             const uint32_t pred_idx,
                                             const std::shared_ptr<DynamicCost>& costing,
                                             EdgeStatus& edgestatus,
                                             std::vector<EdgeLabel>& edgelabels,
                                             DoubleBucketQueue& adjlist,
                                             const bool from_transition) {
  // Get the tile and the node info. Skip if tile is null (can happen
  // with regional data sets) or if no access at the node.
  auto tile = graphreader.GetGraphTile(node);
  if (tile == nullptr) {
    return false;
  }

  const NodeInfo* nodeinfo = tile->node(node);
  if (!costing->Allowed(nodeinfo)) {
    return false;
  }

  // Return true if we reach a transit stop
  if (nodeinfo->type() == NodeType::kMultiUseTransitPlatform) {
    return true;
  }

  // Expand edges from the node
  GraphId edgeid(node.tileid(), node.level(), nodeinfo->edge_index());
  EdgeStatusInfo* es = edgestatus.GetPtr(edgeid, tile);
  const DirectedEdge* directededge = tile->directededge(nodeinfo->edge_index());
  for (uint32_t i = 0; i < nodeinfo->edge_count(); i++, directededge++, ++edgeid, ++es) {
    // Skip this edge if permanently labeled (best path already found to this directed edge) or
    // access is not allowed for this mode.
    uint8_t restriction_idx = -1;
    if (es->set() == EdgeSet::kPermanent ||
        !costing->Allowed(directededge, pred, tile, edgeid, 0, 0, restriction_idx)) {
      continue;
    }

    // Get cost
    auto transition_cost = costing->TransitionCost(directededge, nodeinfo, pred);
    Cost newcost = pred.cost() + costing->EdgeCost(directededge, tile) + transition_cost;
    uint32_t walking_distance = pred.path_distance() + directededge->length();

    // Check if lower cost path
    if (es->set() == EdgeSet::kTemporary) {
      EdgeLabel& lab = edgelabels[es->index()];
      if (newcost.cost < lab.cost().cost) {
        float newsortcost = lab.sortcost() - (lab.cost().cost - newcost.cost);
        adjlist.decrease(es->index(), newsortcost);
        lab.Update(pred_idx, newcost, newsortcost, walking_distance, transition_cost,
                   restriction_idx);
      }
      continue;
    }

    // Add edge label, add to the adjacency list and set edge status
    uint32_t idx = edgelabels.size();
    edgelabels.emplace_back(pred_idx, edgeid, directededge, newcost, newcost.cost, 0.0f, mode_,
                            walking_distance, transition_cost, baldr::kInvalidRestriction);
    *es = {EdgeSet::kTemporary, idx};
    adjlist.add(idx);
  }

  // Handle transitions - expand from the end node each transition
  if (!from_transition && nodeinfo->transition_count() > 0) {
    const NodeTransition* trans = tile->transition(nodeinfo->transition_index());
    for (uint32_t i = 0; i < nodeinfo->transition_count(); ++i, ++trans) {
      ExpandFromNode(graphreader, trans->endnode(), pred, pred_idx, costing, edgestatus, edgelabels,
                     adjlist, true);
    }
  }
  return false;
}

// Check if destination can be reached if walking is the last mode. Checks
// if there are any transit stops within maximum walking distance.
// TODO - once auto/bicycle are allowed modes we need to check if parking
// or bikeshare locations are within walking distance.
bool MultiModalPathAlgorithm::CanReachDestination(const valhalla::Location& destination,
                                                  GraphReader& graphreader,
                                                  const TravelMode dest_mode,
                                                  const std::shared_ptr<DynamicCost>& costing) {
  // Assume pedestrian mode for now
  mode_ = dest_mode;

  // Local edge labels and edge status info
  EdgeStatus edgestatus;
  std::vector<EdgeLabel> edgelabels;

  // Set up lambda to get sort costs (use the local edgelabels, not the class member!)
  const auto edgecost = [&edgelabels](const uint32_t label) { return edgelabels[label].sortcost(); };

  // Use a simple Dijkstra method - no need to recover the path just need to make sure we can
  // get to a transit stop within the specified max. walking distance
  uint32_t bucketsize = costing->UnitSize();
  DoubleBucketQueue adjlist(0.0f, kBucketCount * bucketsize, bucketsize, edgecost);

  // Add the opposing destination edges to the priority queue
  uint32_t label_idx = 0;
  for (const auto& edge : destination.path_edges()) {
    // Keep the id and the cost to traverse the partial distance
    float ratio = (1.0f - edge.percent_along());
    GraphId id(edge.graph_id());
    GraphId oppedge = graphreader.GetOpposingEdgeId(id);

    // Disallow any user avoided edges if the avoid location is behind the destination along the edge
    GraphId edgeid(edge.graph_id());
    if (costing->AvoidAsDestinationEdge(edgeid, ratio)) {
      continue;
    }

    graph_tile_ptr tile = graphreader.GetGraphTile(oppedge);
    const DirectedEdge* diredge = tile->directededge(oppedge);
    uint32_t length = static_cast<uint32_t>(diredge->length()) * ratio;
    Cost cost = costing->EdgeCost(diredge, tile) * ratio;
    // we cannot do transition_cost on this label yet because we have no predecessor, but when we find
    // it, we will do an update on it and set the real transition cost based on the path to it
    edgelabels.emplace_back(kInvalidLabel, oppedge, diredge, cost, cost.cost, 0.0f, mode_, length,
                            Cost{}, baldr::kInvalidRestriction);
    adjlist.add(label_idx);
    edgestatus.Set(oppedge, EdgeSet::kTemporary, label_idx, tile);
    label_idx++;
  }

  // Get the next edge from they priority queue until either a transit stop has been found, we exceed
  // the maximum walking distance, or there are no edges in the priority queue.
  // TODO - really should traverse in reverse direction - but since pedestrian access should be the
  // same in either direction we will traverse in a forward direction for now
  uint32_t predindex;
  while ((predindex = adjlist.pop()) != kInvalidLabel) {
    // Mark the edge as as permanently labeled - copy the EdgeLabel for use in costing
    EdgeLabel pred = edgelabels[predindex];
    edgestatus.Update(pred.edgeid(), EdgeSet::kPermanent);

    // Expand from the end node of the predecessor
    if (ExpandFromNode(graphreader, pred.endnode(), pred, predindex, costing, edgestatus, edgelabels,
                       adjlist, false)) {
      return true;
    }
  }
  return false;
}

// Form the path from the adjacency list.
std::vector<PathInfo> MultiModalPathAlgorithm::FormPath(const uint32_t dest) {
  // Metrics to track
  LOG_DEBUG("path_cost::" + std::to_string(edgelabels_[dest].cost().cost));
  LOG_DEBUG("path_iterations::" + std::to_string(edgelabels_.size()));

  // Work backwards from the destination
  std::vector<PathInfo> path;
  for (auto edgelabel_index = dest; edgelabel_index != kInvalidLabel;
       edgelabel_index = edgelabels_[edgelabel_index].predecessor()) {
    const MMEdgeLabel& edgelabel = edgelabels_[edgelabel_index];
    path.emplace_back(edgelabel.mode(), edgelabel.cost(), edgelabel.edgeid(), edgelabel.tripid(),
                      edgelabel.restriction_idx(), edgelabel.transition_cost());

    // Check if this is a ferry
    if (edgelabel.use() == Use::kFerry) {
      has_ferry_ = true;
    }
  }

  // Reverse the list and return
  std::reverse(path.begin(), path.end());
  return path;
}

} // namespace thor
} // namespace valhalla<|MERGE_RESOLUTION|>--- conflicted
+++ resolved
@@ -52,12 +52,7 @@
 }
 
 // Initialize prior to finding best path
-<<<<<<< HEAD
 void MultiModalPathAlgorithm::Init(const midgard::PointLL& destll,
-=======
-void MultiModalPathAlgorithm::Init(const midgard::PointLL& /*origll*/,
-                                   const midgard::PointLL& destll,
->>>>>>> 0e2ec2f7
                                    const std::shared_ptr<DynamicCost>& costing) {
   // Disable A* for multimodal
   astarheuristic_.Init(destll, 0.0f);
@@ -104,11 +99,7 @@
                                      GraphReader& graphreader,
                                      const sif::mode_costing_t& mode_costing,
                                      const TravelMode mode,
-<<<<<<< HEAD
                                      const Options&) {
-=======
-                                     const Options& /*options*/) {
->>>>>>> 0e2ec2f7
   // For pedestrian costing - set flag allowing use of transit connections
   // Set pedestrian costing to use max distance. TODO - need for other modes
   const auto& pc = mode_costing[static_cast<uint32_t>(TravelMode::kPedestrian)];
