--- conflicted
+++ resolved
@@ -240,7 +240,7 @@
 valhalla::baldr::TimeInfo init_time_info(valhalla::baldr::GraphReader& reader,
                                          valhalla::Options& options,
                                          valhalla::baldr::DateTime::tz_sys_info_cache_t* tz_cache) {
-  const GraphTile* tile = nullptr;
+  graph_tile_ptr tile = nullptr;
   const DirectedEdge* directededge = nullptr;
   const NodeInfo* nodeinfo = nullptr;
 
@@ -314,40 +314,8 @@
 
   // We support either the epoch timestamp that came with the trace point or
   // a local date time which we convert to epoch by finding the first timezone
-<<<<<<< HEAD
   valhalla::baldr::DateTime::tz_sys_info_cache_t tz_cache;
   auto time_info = init_time_info(reader, options, &tz_cache);
-=======
-  graph_tile_ptr tile = nullptr;
-  const DirectedEdge* directededge = nullptr;
-  const NodeInfo* nodeinfo = nullptr;
-  uint32_t origin_epoch = 0;
-  for (const auto& e : options.locations().begin()->path_edges()) {
-    GraphId edgeid(e.graph_id());
-    if (!edgeid.Is_Valid() || !reader.GetGraphTile(edgeid, tile))
-      continue;
-    directededge = tile->directededge(edgeid);
-    if (reader.GetGraphTile(directededge->endnode(), tile)) {
-      // get the timezone
-      nodeinfo = tile->node(directededge->endnode());
-      const auto* tz = DateTime::get_tz_db().from_index(nodeinfo->timezone());
-      if (!tz)
-        continue;
-      // if its timestamp based need to signal that out to trip leg builder
-      if (!options.shape(0).has_date_time() && options.shape(0).time() != -1.0) {
-        options.mutable_shape(0)->set_date_time(
-            DateTime::seconds_to_date(options.shape(0).time(), tz, false));
-      }
-      // remember where we are starting
-      if (options.shape(0).has_date_time()) {
-        if (options.shape(0).date_time() == "current")
-          options.mutable_shape(0)->set_date_time(DateTime::iso_date_time(tz));
-        origin_epoch = DateTime::seconds_since_epoch(options.shape(0).date_time(), tz);
-      }
-      break;
-    }
-  }
->>>>>>> 8dad19e5
 
   // Perform the edge walk by starting with one of the candidate edges and walking from it
   // if that walk fails we fall back to another candidate edge until we exhaust the candidates
@@ -362,14 +330,14 @@
     if (!graphid.Is_Valid()) {
       throw std::runtime_error("Invalid begin edge id");
     }
-    graph_tile_ptr begin_edge_tile = reader.GetGraphTile(graphid);
+    auto begin_edge_tile = reader.GetGraphTile(graphid);
     if (begin_edge_tile == nullptr) {
       throw std::runtime_error("Begin tile is null");
     }
 
     // Process directed edge and info
     const DirectedEdge* de = begin_edge_tile->directededge(graphid);
-    graph_tile_ptr end_node_tile = reader.GetGraphTile(de->endnode());
+    auto end_node_tile = reader.GetGraphTile(de->endnode());
     if (end_node_tile == nullptr) {
       throw std::runtime_error("End node tile is null");
     }
