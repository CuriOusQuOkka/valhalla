#include <algorithm>
#include <cmath>
#include <cstdint>
#include <iostream>
#include <ostream>
#include <string>
#include <unordered_map>
#include <utility>

#include "baldr/datetime.h"
#include "baldr/edgeinfo.h"
#include "baldr/graphconstants.h"
#include "baldr/signinfo.h"
#include "baldr/tilehierarchy.h"
#include "baldr/time_info.h"
#include "meili/match_result.h"
#include "midgard/encoded.h"
#include "midgard/logging.h"
#include "midgard/pointll.h"
#include "midgard/util.h"
#include "proto/tripcommon.pb.h"
#include "sif/costconstants.h"
#include "sif/recost.h"
#include "thor/attributes_controller.h"
#include "thor/triplegbuilder.h"
#include "triplegbuilder_utils.h"

using namespace valhalla;
using namespace valhalla::baldr;
using namespace valhalla::midgard;
using namespace valhalla::sif;
using namespace valhalla::thor;

namespace {

uint32_t
GetAdminIndex(const AdminInfo& admin_info,
              std::unordered_map<AdminInfo, uint32_t, AdminInfo::AdminInfoHasher>& admin_info_map,
              std::vector<AdminInfo>& admin_info_list) {

  uint32_t admin_index = 0;
  auto existing_admin = admin_info_map.find(admin_info);

  // If admin was not processed yet
  if (existing_admin == admin_info_map.end()) {

    // Assign new admin index
    admin_index = admin_info_list.size();

    // Add admin info to list
    admin_info_list.emplace_back(admin_info);

    // Add admin info/index pair to map
    admin_info_map.emplace(admin_info, admin_index);
  }
  // Use known admin
  else {
    admin_index = existing_admin->second;
  }
  return admin_index;
}

void AssignAdmins(const AttributesController& controller,
                  TripLeg& trip_path,
                  const std::vector<AdminInfo>& admin_info_list) {
  if (controller.category_attribute_enabled(kAdminCategory)) {
    // Assign the admins
    for (const auto& admin_info : admin_info_list) {
      TripLeg_Admin* trip_admin = trip_path.add_admin();

      // Set country code if requested
      if (controller.attributes.at(kAdminCountryCode)) {
        trip_admin->set_country_code(admin_info.country_iso());
      }

      // Set country text if requested
      if (controller.attributes.at(kAdminCountryText)) {
        trip_admin->set_country_text(admin_info.country_text());
      }

      // Set state code if requested
      if (controller.attributes.at(kAdminStateCode)) {
        trip_admin->set_state_code(admin_info.state_iso());
      }

      // Set state text if requested
      if (controller.attributes.at(kAdminStateText)) {
        trip_admin->set_state_text(admin_info.state_text());
      }
    }
  }
}

/**
 * Used to add or update incidents attached to the provided leg. We could do something more exotic to
 * avoid linear scan, like keeping a separate lookup outside of the pbf
 * @param leg        the leg to update
 * @param incident   the incident that applies
 * @param index      what shape index of the leg the index apples to
 */
void UpdateIncident(const std::shared_ptr<const valhalla::IncidentsTile>& incidents_tile,
                    TripLeg& leg,
                    const valhalla::IncidentsTile::Location* incident_location,
                    uint32_t index) {
  const uint64_t current_incident_id =
      valhalla::baldr::getIncidentMetadata(incidents_tile, *incident_location).id();
  auto found = std::find_if(leg.mutable_incidents()->begin(), leg.mutable_incidents()->end(),
                            [current_incident_id](const TripLeg::Incident& candidate) {
                              return current_incident_id == candidate.metadata().id();
                            });
  // Are we continuing an incident (this could be a hash look up)
  if (found != leg.mutable_incidents()->end()) {
    found->set_end_shape_index(index);
  } // We are starting a new incident
  else {
    auto* new_incident = leg.mutable_incidents()->Add();

    // Get the full incident metadata from the incident-tile
    const auto& meta = valhalla::baldr::getIncidentMetadata(incidents_tile, *incident_location);
    *new_incident->mutable_metadata() = meta;

    new_incident->set_begin_shape_index(index);
    new_incident->set_end_shape_index(index);
  }
}

/**
 * Chops up the shape for an edge so that we have shape points where speeds change along the edge
 * and where incidents occur along the edge. Also sets the various per shape point attributes
 * such as time, distance, speed. Also updates the incidents list on the edge with their shape indices
 * @param controller
 * @param tile
 * @param edge
 * @param shape
 * @param shape_begin
 * @param leg
 * @param src_pct
 * @param tgt_pct
 * @param edge_seconds
 * @param cut_for_traffic
 * @param incidents
 */
void SetShapeAttributes(const AttributesController& controller,
                        const graph_tile_ptr& tile,
                        const DirectedEdge* edge,
                        std::vector<PointLL>& shape,
                        size_t shape_begin,
                        TripLeg& leg,
                        double src_pct,
                        double tgt_pct,
                        double edge_seconds,
                        bool cut_for_traffic,
                        const valhalla::baldr::IncidentResult& incidents) {
  // TODO: if this is a transit edge then the costing will throw

  // bail if nothing to do
  if (!cut_for_traffic && incidents.start_index == incidents.end_index &&
      !controller.category_attribute_enabled(kShapeAttributesCategory)) {
    return;
  }

  // initialize shape_attributes once
  if (!leg.has_shape_attributes() &&
      controller.category_attribute_enabled(kShapeAttributesCategory)) {
    leg.mutable_shape_attributes();
  }

  // convenient for bundling info about the spots where we cut the shape
  struct cut_t {
    double percent_along;
    double speed; // meters per second
    uint8_t congestion;
    std::vector<const valhalla::IncidentsTile::Location*> incidents;
  };

  // A list of percent along the edge, corresponding speed (meters per second), incident id
  std::vector<cut_t> cuts;
  double speed = (edge->length() * (tgt_pct - src_pct)) / edge_seconds;
  if (cut_for_traffic) {
    // TODO: we'd like to use the speed from traffic here but because there are synchronization
    // problems with those records changing between when we used them to make the path and when we
    // try to grab them again here, we instead rely on the total time from PathInfo and just do the
    // cutting for now
    const auto& traffic_speed = tile->trafficspeed(edge);
    if (traffic_speed.breakpoint1 > 0) {
      cuts.emplace_back(cut_t{traffic_speed.breakpoint1 / 255.0, speed,
                              static_cast<std::uint8_t>(traffic_speed.congestion1)});
      if (traffic_speed.breakpoint2 > 0) {
        cuts.emplace_back(cut_t{traffic_speed.breakpoint2 / 255.0, speed,
                                static_cast<std::uint8_t>(traffic_speed.congestion2)});
        if (traffic_speed.speed3 != UNKNOWN_TRAFFIC_SPEED_RAW) {
          cuts.emplace_back(cut_t{1, speed, static_cast<std::uint8_t>(traffic_speed.congestion3)});
        }
      }
    }
  }

  // Cap the end so that we always have something to use
  if (cuts.empty() || cuts.back().percent_along < tgt_pct) {
    cuts.emplace_back(cut_t{tgt_pct, speed, UNKNOWN_CONGESTION_VAL, {}});
  }

  // sort the start and ends of the incidents along this edge
  for (auto incident_location_index = incidents.start_index;
       incident_location_index != incidents.end_index; ++incident_location_index) {
    if (incident_location_index >= incidents.tile->locations_size()) {
      throw std::logic_error(
          "invalid incident_location_index: " + std::to_string(incident_location_index) + " vs " +
          std::to_string(incidents.tile->locations_size()));
    }
    const auto& incident = incidents.tile->locations(incident_location_index);
    // if the incident is actually on the part of the edge we are using
    if (incident.start_offset() > tgt_pct || incident.end_offset() < src_pct)
      continue;
    // insert the start point and end points
    for (auto offset : {
             std::max((double)incident.start_offset(), src_pct),
             std::min((double)incident.end_offset(), tgt_pct),
         }) {
      // if this is clipped at the beginning of the edge then its not a new cut but we still need to
      // attach the incidents information to the leg
      if (offset == src_pct) {
        UpdateIncident(incidents.tile, leg, &incident, shape_begin);
        continue;
      }

      // where does it go in the sorted list
      auto itr = std::partition_point(cuts.begin(), cuts.end(),
                                      [offset](const cut_t& c) { return c.percent_along < offset; });
      // there is already a cut here so we just add the incident
      if (itr != cuts.end() && itr->percent_along == offset) {
        itr->incidents.push_back(&incident);
      } // there wasnt a cut here so we need to make one
      else {
        cuts.insert(itr, cut_t{offset,
                               itr == cuts.end() ? speed : itr->speed,
                               itr == cuts.end() ? UNKNOWN_CONGESTION_VAL : itr->congestion,
                               {&incident}});
      }
    }
  }

  // Find the first cut to the right of where we start on this edge
  auto edgeinfo = tile->edgeinfo(edge->edgeinfo_offset());
  double distance_total_pct = src_pct;
  auto cut_itr = std::find_if(cuts.cbegin(), cuts.cend(),
                              [distance_total_pct](const decltype(cuts)::value_type& s) {
                                return distance_total_pct <= s.percent_along;
                              });
  assert(cut_itr != cuts.cend());

  // Set the shape attributes
  for (auto i = shape_begin + 1; i < shape.size(); ++i) {
    // when speed changes we need to make a new shape point and continue from there
    double distance = shape[i].Distance(shape[i - 1]); // meters
    double distance_pct = distance / edge->length();
    double next_total = distance_total_pct + distance_pct;
    size_t shift = 0;
    if (next_total > cut_itr->percent_along && std::next(cut_itr) != cuts.cend()) {
      // Calculate where the cut point should be between these two existing shape points
      auto coef = (cut_itr->percent_along - distance_total_pct) / (next_total - distance_total_pct);
      auto point = shape[i - 1].PointAlongSegment(shape[i], coef);
      shape.insert(shape.begin() + i, point);
      next_total = cut_itr->percent_along;
      distance *= coef;
      shift = 1;
    }
    distance_total_pct = next_total;
    double time = distance / cut_itr->speed; // seconds

    // Set shape attributes time per shape point if requested
    if (controller.attributes.at(kShapeAttributesTime)) {
      // convert time to milliseconds and then round to an integer
      leg.mutable_shape_attributes()->add_time((time * kMillisecondPerSec) + 0.5);
    }

    // Set shape attributes length per shape point if requested
    if (controller.attributes.at(kShapeAttributesLength)) {
      // convert length to decimeters and then round to an integer
      leg.mutable_shape_attributes()->add_length((distance * kDecimeterPerMeter) + 0.5);
    }

    // Set shape attributes speed per shape point if requested
    if (controller.attributes.at(kShapeAttributesSpeed)) {
      // convert speed to decimeters per sec and then round to an integer
      leg.mutable_shape_attributes()->add_speed((distance * kDecimeterPerMeter / time) + 0.5);
    }

    // Set the maxspeed if requested
    if (controller.attributes.at(kShapeAttributesSpeedLimit)) {
      leg.mutable_shape_attributes()->add_speed_limit(edgeinfo.speed_limit());
    }

    // Set the incidents if we just cut or we are at the end
    if ((shift || i == shape.size() - 1) && !cut_itr->incidents.empty()) {
      for (const auto* incident : cut_itr->incidents) {
        UpdateIncident(incidents.tile, leg, incident, i);
      }
    }

    // If we just cut the shape we need to go on to the next marker only after setting the attribs
    std::advance(cut_itr, shift);
  }
}

// Set the bounding box (min,max lat,lon) for the shape
void SetBoundingBox(TripLeg& trip_path, std::vector<PointLL>& shape) {
  AABB2<PointLL> bbox(shape);
  LatLng* min_ll = trip_path.mutable_bbox()->mutable_min_ll();
  min_ll->set_lat(bbox.miny());
  min_ll->set_lng(bbox.minx());
  LatLng* max_ll = trip_path.mutable_bbox()->mutable_max_ll();
  max_ll->set_lat(bbox.maxy());
  max_ll->set_lng(bbox.maxx());
}

/**
 * Removes all edges but the one with the id that we are passing
 * @param location  The location
 * @param edge_id   The edge id to keep
 */
void RemovePathEdges(valhalla::Location* location, const GraphId& edge_id) {
  auto pos = std::find_if(location->path_edges().begin(), location->path_edges().end(),
                          [&edge_id](const valhalla::Location::PathEdge& e) {
                            return e.graph_id() == edge_id;
                          });
  if (pos == location->path_edges().end()) {
    location->mutable_path_edges()->Clear();
  } else if (location->path_edges_size() > 1) {
    location->mutable_path_edges()->SwapElements(0, pos - location->path_edges().begin());
    location->mutable_path_edges()->DeleteSubrange(1, location->path_edges_size() - 1);
  }
}

/**
 *
 */
void CopyLocations(TripLeg& trip_path,
                   const valhalla::Location& origin,
                   const std::list<valhalla::Location>& throughs,
                   const valhalla::Location& dest,
                   const std::vector<PathInfo>::const_iterator path_begin,
                   const std::vector<PathInfo>::const_iterator path_end) {
  // origin
  trip_path.add_location()->CopyFrom(origin);
  auto pe = path_begin;
  RemovePathEdges(trip_path.mutable_location(trip_path.location_size() - 1), pe->edgeid);

  // throughs
  for (const auto& through : throughs) {
    // copy
    valhalla::Location* tp_through = trip_path.add_location();
    tp_through->CopyFrom(through);
    // id set
    std::unordered_set<uint64_t> ids;
    for (const auto& e : tp_through->path_edges()) {
      ids.insert(e.graph_id());
    }
    // find id
    auto found = std::find_if(pe, path_end, [&ids](const PathInfo& pi) {
      return ids.find(pi.edgeid) != ids.end();
    });
    pe = found;
    RemovePathEdges(trip_path.mutable_location(trip_path.location_size() - 1), pe->edgeid);
  }

  // destination
  trip_path.add_location()->CopyFrom(dest);
  RemovePathEdges(trip_path.mutable_location(trip_path.location_size() - 1), (path_end - 1)->edgeid);
}

/**
 * Set begin and end heading if requested.
 * @param  trip_edge  Trip path edge to add headings.
 * @param  controller Controller specifying attributes to add to trip edge.
 * @param  edge       Directed edge.
 * @param  shape      Trip shape.
 */
void SetHeadings(TripLeg_Edge* trip_edge,
                 const AttributesController& controller,
                 const DirectedEdge* edge,
                 const std::vector<PointLL>& shape,
                 const uint32_t begin_index) {
  if (controller.attributes.at(kEdgeBeginHeading) || controller.attributes.at(kEdgeEndHeading)) {
    float offset = GetOffsetForHeading(edge->classification(), edge->use());
    if (controller.attributes.at(kEdgeBeginHeading)) {
      trip_edge->set_begin_heading(
          std::round(PointLL::HeadingAlongPolyline(shape, offset, begin_index, shape.size() - 1)));
    }
    if (controller.attributes.at(kEdgeEndHeading)) {
      trip_edge->set_end_heading(
          std::round(PointLL::HeadingAtEndOfPolyline(shape, offset, begin_index, shape.size() - 1)));
    }
  }
}

/**
 * Add trip edge. (TODO more comments)
 * @param  controller         Controller to determine which attributes to set.
 * @param  edge               Identifier of an edge within the tiled, hierarchical graph.
 * @param  trip_id            Trip Id (0 if not a transit edge).
 * @param  block_id           Transit block Id (0 if not a transit edge)
 * @param  mode               Travel mode for the edge: Biking, walking, etc.
 * @param  directededge       Directed edge information.
 * @param  drive_right        Right side driving for this edge.
 * @param  trip_node          Trip node to add the edge information to.
 * @param  graphtile          Graph tile for accessing data.
 * @param  second_of_week     The time, from the beginning of the week in seconds at which
 *                            the path entered this edge (always monday at noon on timeless route)
 * @param  start_node_idx     The start node index
 * @param  has_junction_name  True if named junction exists, false otherwise
 * @param  start_tile         The start tile of the start node
 *
 */
TripLeg_Edge* AddTripEdge(const AttributesController& controller,
                          const GraphId& edge,
                          const uint32_t trip_id,
                          const uint32_t block_id,
                          const sif::TravelMode mode,
                          const uint8_t travel_type,
                          const std::shared_ptr<sif::DynamicCost>& costing,
                          const DirectedEdge* directededge,
                          const bool drive_on_right,
                          TripLeg_Node* trip_node,
                          const graph_tile_ptr& graphtile,
                          const uint32_t second_of_week,
                          const uint32_t start_node_idx,
                          const bool has_junction_name,
<<<<<<< HEAD
                          const GraphTile* start_tile,
                          const uint8_t restrictions_idx) {
=======
                          const graph_tile_ptr& start_tile,
                          const int restrictions_idx) {
>>>>>>> 0e2ec2f7

  // Index of the directed edge within the tile
  uint32_t idx = edge.id();

  TripLeg_Edge* trip_edge = trip_node->mutable_edge();

  // Get the edgeinfo
  auto edgeinfo = graphtile->edgeinfo(directededge->edgeinfo_offset());

  // Add names to edge if requested
  if (controller.attributes.at(kEdgeNames)) {
    auto names_and_types = edgeinfo.GetNamesAndTypes();
    for (const auto& name_and_type : names_and_types) {
      auto* trip_edge_name = trip_edge->mutable_name()->Add();
      trip_edge_name->set_value(name_and_type.first);
      trip_edge_name->set_is_route_number(name_and_type.second);
    }
  }

  // Add tagged names to the edge if requested
  if (controller.attributes.at(kEdgeTaggedNames)) {
    auto tagged_names_and_types = edgeinfo.GetTaggedNamesAndTypes();
    for (const auto& tagged_name_and_type : tagged_names_and_types) {
      auto* trip_edge_tag_name = trip_edge->mutable_tagged_name()->Add();
      trip_edge_tag_name->set_value(tagged_name_and_type.first);
      trip_edge_tag_name->set_type(static_cast<TaggedName_Type>(tagged_name_and_type.second));
    }
  }

#ifdef LOGGING_LEVEL_TRACE
  LOG_TRACE(std::string("wayid=") + std::to_string(edgeinfo.wayid()));
#endif

  // Set the signs (if the directed edge has sign information) and if requested
  if (directededge->sign()) {
    // Add the edge signs
    std::vector<SignInfo> edge_signs = graphtile->GetSigns(idx);
    if (!edge_signs.empty()) {
      TripLeg_Sign* trip_sign = trip_edge->mutable_sign();
      for (const auto& sign : edge_signs) {
        switch (sign.type()) {
          case Sign::Type::kExitNumber: {
            if (controller.attributes.at(kEdgeSignExitNumber)) {
              auto* trip_sign_exit_number = trip_sign->mutable_exit_numbers()->Add();
              trip_sign_exit_number->set_text(sign.text());
              trip_sign_exit_number->set_is_route_number(sign.is_route_num());
            }
            break;
          }
          case Sign::Type::kExitBranch: {
            if (controller.attributes.at(kEdgeSignExitBranch)) {
              auto* trip_sign_exit_onto_street = trip_sign->mutable_exit_onto_streets()->Add();
              trip_sign_exit_onto_street->set_text(sign.text());
              trip_sign_exit_onto_street->set_is_route_number(sign.is_route_num());
            }
            break;
          }
          case Sign::Type::kExitToward: {
            if (controller.attributes.at(kEdgeSignExitToward)) {
              auto* trip_sign_exit_toward_location =
                  trip_sign->mutable_exit_toward_locations()->Add();
              trip_sign_exit_toward_location->set_text(sign.text());
              trip_sign_exit_toward_location->set_is_route_number(sign.is_route_num());
            }
            break;
          }
          case Sign::Type::kExitName: {
            if (controller.attributes.at(kEdgeSignExitName)) {
              auto* trip_sign_exit_name = trip_sign->mutable_exit_names()->Add();
              trip_sign_exit_name->set_text(sign.text());
              trip_sign_exit_name->set_is_route_number(sign.is_route_num());
            }
            break;
          }
          case Sign::Type::kGuideBranch: {
            if (controller.attributes.at(kEdgeSignGuideBranch)) {
              auto* trip_sign_guide_onto_street = trip_sign->mutable_guide_onto_streets()->Add();
              trip_sign_guide_onto_street->set_text(sign.text());
              trip_sign_guide_onto_street->set_is_route_number(sign.is_route_num());
            }
            break;
          }
          case Sign::Type::kGuideToward: {
            if (controller.attributes.at(kEdgeSignGuideToward)) {
              auto* trip_sign_guide_toward_location =
                  trip_sign->mutable_guide_toward_locations()->Add();
              trip_sign_guide_toward_location->set_text(sign.text());
              trip_sign_guide_toward_location->set_is_route_number(sign.is_route_num());
            }
            break;
          }
          case Sign::Type::kGuidanceViewJunction: {
            if (controller.attributes.at(kEdgeSignGuidanceViewJunction)) {
              auto* trip_sign_guidance_view_junction =
                  trip_sign->mutable_guidance_view_junctions()->Add();
              trip_sign_guidance_view_junction->set_text(sign.text());
              trip_sign_guidance_view_junction->set_is_route_number(sign.is_route_num());
            }
            break;
          }
          case Sign::Type::kGuidanceViewSignboard: {
            if (controller.attributes.at(kEdgeSignGuidanceViewSignboard)) {
              auto* trip_sign_guidance_view_signboard =
                  trip_sign->mutable_guidance_view_signboards()->Add();
              trip_sign_guidance_view_signboard->set_text(sign.text());
              trip_sign_guidance_view_signboard->set_is_route_number(sign.is_route_num());
            }
            break;
          }
          default: { break; }
        }
      }
    }
  }

  // Process the named junctions at nodes
  if (has_junction_name && start_tile) {
    // Add the node signs
    std::vector<SignInfo> node_signs = start_tile->GetSigns(start_node_idx, true);
    if (!node_signs.empty()) {
      TripLeg_Sign* trip_sign = trip_edge->mutable_sign();
      for (const auto& sign : node_signs) {
        switch (sign.type()) {
          case Sign::Type::kJunctionName: {
            if (controller.attributes.at(kEdgeSignJunctionName)) {
              auto* trip_sign_junction_name = trip_sign->mutable_junction_names()->Add();
              trip_sign_junction_name->set_text(sign.text());
              trip_sign_junction_name->set_is_route_number(sign.is_route_num());
            }
            break;
          }
        }
      }
    }
  }

  // If turn lanes exist
  if (directededge->turnlanes()) {
    auto turnlanes = graphtile->turnlanes(idx);
    for (auto tl : turnlanes) {
      TurnLane* turn_lane = trip_edge->add_turn_lanes();
      turn_lane->set_directions_mask(tl);
    }
  }

  // Set road class if requested
  if (controller.attributes.at(kEdgeRoadClass)) {
    trip_edge->set_road_class(GetRoadClass(directededge->classification()));
  }

  // Set speed if requested
  if (controller.attributes.at(kEdgeSpeed)) {
    // TODO: if this is a transit edge then the costing will throw
    // TODO: could get better precision speed here by calling GraphTile::GetSpeed but we'd need to
    // know whether or not the costing actually cares about the speed of the edge. Perhaps a
    // refactor of costing to have a GetSpeed function which EdgeCost calls internally but which we
    // can also call externally
    auto speed = directededge->length() /
                 costing->EdgeCost(directededge, graphtile, second_of_week).secs * 3.6;
    trip_edge->set_speed(speed);
  }

  uint8_t kAccess = 0;
  if (mode == sif::TravelMode::kBicycle) {
    kAccess = kBicycleAccess;
  } else if (mode == sif::TravelMode::kDrive) {
    kAccess = kAutoAccess;
  } else if (mode == sif::TravelMode::kPedestrian || mode == sif::TravelMode::kPublicTransit) {
    kAccess = kPedestrianAccess;
  }

  // Test whether edge is traversed forward or reverse
  if (directededge->forward()) {
    // Set traversability for forward directededge if requested
    if (controller.attributes.at(kEdgeTraversability)) {
      if ((directededge->forwardaccess() & kAccess) && (directededge->reverseaccess() & kAccess)) {
        trip_edge->set_traversability(TripLeg_Traversability::TripLeg_Traversability_kBoth);
      } else if ((directededge->forwardaccess() & kAccess) &&
                 !(directededge->reverseaccess() & kAccess)) {
        trip_edge->set_traversability(TripLeg_Traversability::TripLeg_Traversability_kForward);
      } else if (!(directededge->forwardaccess() & kAccess) &&
                 (directededge->reverseaccess() & kAccess)) {
        trip_edge->set_traversability(TripLeg_Traversability::TripLeg_Traversability_kBackward);
      } else {
        trip_edge->set_traversability(TripLeg_Traversability::TripLeg_Traversability_kNone);
      }
    }
  } else {
    // Set traversability for reverse directededge if requested
    if (controller.attributes.at(kEdgeTraversability)) {
      if ((directededge->forwardaccess() & kAccess) && (directededge->reverseaccess() & kAccess)) {
        trip_edge->set_traversability(TripLeg_Traversability::TripLeg_Traversability_kBoth);
      } else if (!(directededge->forwardaccess() & kAccess) &&
                 (directededge->reverseaccess() & kAccess)) {
        trip_edge->set_traversability(TripLeg_Traversability::TripLeg_Traversability_kForward);
      } else if ((directededge->forwardaccess() & kAccess) &&
                 !(directededge->reverseaccess() & kAccess)) {
        trip_edge->set_traversability(TripLeg_Traversability::TripLeg_Traversability_kBackward);
      } else {
        trip_edge->set_traversability(TripLeg_Traversability::TripLeg_Traversability_kNone);
      }
    }
  }

  if (directededge->access_restriction() && restrictions_idx != kInvalidRestriction) {
    const std::vector<baldr::AccessRestriction>& restrictions =
        graphtile->GetAccessRestrictions(edge.id(), costing->access_mode());
    trip_edge->mutable_restriction()->set_type(
        static_cast<uint32_t>(restrictions[restrictions_idx].type()));
  }

  trip_edge->set_has_time_restrictions(restrictions_idx != kInvalidRestriction);

  // Set the trip path use based on directed edge use if requested
  if (controller.attributes.at(kEdgeUse)) {
    trip_edge->set_use(GetTripLegUse(directededge->use()));
  }

  // Set toll flag if requested
  if (directededge->toll() && controller.attributes.at(kEdgeToll)) {
    trip_edge->set_toll(true);
  }

  // Set unpaved flag if requested
  if (directededge->unpaved() && controller.attributes.at(kEdgeUnpaved)) {
    trip_edge->set_unpaved(true);
  }

  // Set tunnel flag if requested
  if (directededge->tunnel() && controller.attributes.at(kEdgeTunnel)) {
    trip_edge->set_tunnel(true);
  }

  // Set bridge flag if requested
  if (directededge->bridge() && controller.attributes.at(kEdgeBridge)) {
    trip_edge->set_bridge(true);
  }

  // Set roundabout flag if requested
  if (directededge->roundabout() && controller.attributes.at(kEdgeRoundabout)) {
    trip_edge->set_roundabout(true);
  }

  // Set internal intersection flag if requested
  if (directededge->internal() && controller.attributes.at(kEdgeInternalIntersection)) {
    trip_edge->set_internal_intersection(true);
  }

  // Set drive_on_right if requested
  if (controller.attributes.at(kEdgeDriveOnRight)) {
    trip_edge->set_drive_on_right(drive_on_right);
  }

  // Set surface if requested
  if (controller.attributes.at(kEdgeSurface)) {
    trip_edge->set_surface(GetTripLegSurface(directededge->surface()));
  }

  if (directededge->destonly() && controller.attributes.at(kEdgeDestinationOnly)) {
    trip_edge->set_destination_only(directededge->destonly());
  }

  // Set the mode and travel type
  if (mode == sif::TravelMode::kBicycle) {
    // Override bicycle mode with pedestrian if dismount flag or steps
    if (directededge->dismount() || directededge->use() == Use::kSteps) {
      if (controller.attributes.at(kEdgeTravelMode)) {
        trip_edge->set_travel_mode(TripLeg_TravelMode::TripLeg_TravelMode_kPedestrian);
      }
      if (controller.attributes.at(kEdgePedestrianType)) {
        trip_edge->set_pedestrian_type(TripLeg_PedestrianType::TripLeg_PedestrianType_kFoot);
      }
    } else {
      if (controller.attributes.at(kEdgeTravelMode)) {
        trip_edge->set_travel_mode(TripLeg_TravelMode::TripLeg_TravelMode_kBicycle);
      }
      if (controller.attributes.at(kEdgeBicycleType)) {
        trip_edge->set_bicycle_type(GetTripLegBicycleType(travel_type));
      }
    }
  } else if (mode == sif::TravelMode::kDrive) {
    if (controller.attributes.at(kEdgeTravelMode)) {
      trip_edge->set_travel_mode(TripLeg_TravelMode::TripLeg_TravelMode_kDrive);
    }
    if (controller.attributes.at(kEdgeVehicleType)) {
      trip_edge->set_vehicle_type(GetTripLegVehicleType(travel_type));
    }
  } else if (mode == sif::TravelMode::kPedestrian) {
    if (controller.attributes.at(kEdgeTravelMode)) {
      trip_edge->set_travel_mode(TripLeg_TravelMode::TripLeg_TravelMode_kPedestrian);
    }
    if (controller.attributes.at(kEdgePedestrianType)) {
      trip_edge->set_pedestrian_type(GetTripLegPedestrianType(travel_type));
    }
  } else if (mode == sif::TravelMode::kPublicTransit) {
    if (controller.attributes.at(kEdgeTravelMode)) {
      trip_edge->set_travel_mode(TripLeg_TravelMode::TripLeg_TravelMode_kTransit);
    }
  }

  // Set edge id (graphid value) if requested
  if (controller.attributes.at(kEdgeId)) {
    trip_edge->set_id(edge.value);
  }

  // Set way id (base data id) if requested
  if (controller.attributes.at(kEdgeWayId)) {
    trip_edge->set_way_id(edgeinfo.wayid());
  }

  // Set weighted grade if requested
  if (controller.attributes.at(kEdgeWeightedGrade)) {
    trip_edge->set_weighted_grade((directededge->weighted_grade() - 6.f) / 0.6f);
  }

  // Set maximum upward and downward grade if requested (set to kNoElevationData if unavailable)
  if (controller.attributes.at(kEdgeMaxUpwardGrade)) {
    if (graphtile->header()->has_elevation()) {
      trip_edge->set_max_upward_grade(directededge->max_up_slope());
    } else {
      trip_edge->set_max_upward_grade(kNoElevationData);
    }
  }
  if (controller.attributes.at(kEdgeMaxDownwardGrade)) {
    if (graphtile->header()->has_elevation()) {
      trip_edge->set_max_downward_grade(directededge->max_down_slope());
    } else {
      trip_edge->set_max_downward_grade(kNoElevationData);
    }
  }

  // Set mean elevation if requested (set to kNoElevationData if unavailable)
  if (controller.attributes.at(kEdgeMeanElevation)) {
    if (graphtile->header()->has_elevation()) {
      trip_edge->set_mean_elevation(edgeinfo.mean_elevation());
    } else {
      trip_edge->set_mean_elevation(kNoElevationData);
    }
  }

  if (controller.attributes.at(kEdgeLaneCount)) {
    trip_edge->set_lane_count(directededge->lanecount());
  }

  if (directededge->laneconnectivity() && controller.attributes.at(kEdgeLaneConnectivity)) {
    for (const auto& l : graphtile->GetLaneConnectivity(idx)) {
      TripLeg_LaneConnectivity* path_lane = trip_edge->add_lane_connectivity();
      path_lane->set_from_way_id(l.from());
      path_lane->set_to_lanes(l.to_lanes());
      path_lane->set_from_lanes(l.from_lanes());
    }
  }

  if (directededge->cyclelane() != CycleLane::kNone && controller.attributes.at(kEdgeCycleLane)) {
    trip_edge->set_cycle_lane(GetTripLegCycleLane(directededge->cyclelane()));
  }

  if (controller.attributes.at(kEdgeBicycleNetwork)) {
    trip_edge->set_bicycle_network(directededge->bike_network());
  }

  if (controller.attributes.at(kEdgeSidewalk)) {
    if (directededge->sidewalk_left() && directededge->sidewalk_right()) {
      trip_edge->set_sidewalk(TripLeg_Sidewalk::TripLeg_Sidewalk_kBothSides);
    } else if (directededge->sidewalk_left()) {
      trip_edge->set_sidewalk(TripLeg_Sidewalk::TripLeg_Sidewalk_kLeft);
    } else if (directededge->sidewalk_right()) {
      trip_edge->set_sidewalk(TripLeg_Sidewalk::TripLeg_Sidewalk_kRight);
    }
  }

  if (controller.attributes.at(kEdgeDensity)) {
    trip_edge->set_density(directededge->density());
  }

  if (controller.attributes.at(kEdgeIsUrban)) {
    bool is_urban = (directededge->density() > 8) ? true : false;
    trip_edge->set_is_urban(is_urban);
  }

  if (controller.attributes.at(kEdgeSpeedLimit)) {
    trip_edge->set_speed_limit(edgeinfo.speed_limit());
  }

  if (controller.attributes.at(kEdgeDefaultSpeed)) {
    trip_edge->set_default_speed(directededge->speed());
  }

  if (controller.attributes.at(kEdgeTruckSpeed)) {
    trip_edge->set_truck_speed(directededge->truck_speed());
  }

  if (directededge->truck_route() && controller.attributes.at(kEdgeTruckRoute)) {
    trip_edge->set_truck_route(true);
  }

  /////////////////////////////////////////////////////////////////////////////
  // Process transit information
  if (trip_id && (directededge->use() == Use::kRail || directededge->use() == Use::kBus)) {

    TripLeg_TransitRouteInfo* transit_route_info = trip_edge->mutable_transit_route_info();

    // Set block_id if requested
    if (controller.attributes.at(kEdgeTransitRouteInfoBlockId)) {
      transit_route_info->set_block_id(block_id);
    }

    // Set trip_id if requested
    if (controller.attributes.at(kEdgeTransitRouteInfoTripId)) {
      transit_route_info->set_trip_id(trip_id);
    }

    const TransitDeparture* transit_departure =
        graphtile->GetTransitDeparture(directededge->lineid(), trip_id,
                                       second_of_week % kSecondsPerDay);

    if (transit_departure) {

      // Set headsign if requested
      if (controller.attributes.at(kEdgeTransitRouteInfoHeadsign) &&
          transit_departure->headsign_offset()) {
        transit_route_info->set_headsign(graphtile->GetName(transit_departure->headsign_offset()));
      }

      const TransitRoute* transit_route = graphtile->GetTransitRoute(transit_departure->routeid());

      if (transit_route) {
        // Set transit type if requested
        if (controller.attributes.at(kEdgeTransitType)) {
          trip_edge->set_transit_type(GetTripLegTransitType(transit_route->route_type()));
        }

        // Set onestop_id if requested
        if (controller.attributes.at(kEdgeTransitRouteInfoOnestopId) &&
            transit_route->one_stop_offset()) {
          transit_route_info->set_onestop_id(graphtile->GetName(transit_route->one_stop_offset()));
        }

        // Set short_name if requested
        if (controller.attributes.at(kEdgeTransitRouteInfoShortName) &&
            transit_route->short_name_offset()) {
          transit_route_info->set_short_name(graphtile->GetName(transit_route->short_name_offset()));
        }

        // Set long_name if requested
        if (controller.attributes.at(kEdgeTransitRouteInfoLongName) &&
            transit_route->long_name_offset()) {
          transit_route_info->set_long_name(graphtile->GetName(transit_route->long_name_offset()));
        }

        // Set color if requested
        if (controller.attributes.at(kEdgeTransitRouteInfoColor)) {
          transit_route_info->set_color(transit_route->route_color());
        }

        // Set text_color if requested
        if (controller.attributes.at(kEdgeTransitRouteInfoTextColor)) {
          transit_route_info->set_text_color(transit_route->route_text_color());
        }

        // Set description if requested
        if (controller.attributes.at(kEdgeTransitRouteInfoDescription) &&
            transit_route->desc_offset()) {
          transit_route_info->set_description(graphtile->GetName(transit_route->desc_offset()));
        }

        // Set operator_onestop_id if requested
        if (controller.attributes.at(kEdgeTransitRouteInfoOperatorOnestopId) &&
            transit_route->op_by_onestop_id_offset()) {
          transit_route_info->set_operator_onestop_id(
              graphtile->GetName(transit_route->op_by_onestop_id_offset()));
        }

        // Set operator_name if requested
        if (controller.attributes.at(kEdgeTransitRouteInfoOperatorName) &&
            transit_route->op_by_name_offset()) {
          transit_route_info->set_operator_name(
              graphtile->GetName(transit_route->op_by_name_offset()));
        }

        // Set operator_url if requested
        if (controller.attributes.at(kEdgeTransitRouteInfoOperatorUrl) &&
            transit_route->op_by_website_offset()) {
          transit_route_info->set_operator_url(
              graphtile->GetName(transit_route->op_by_website_offset()));
        }
      }
    }
  }

  return trip_edge;
}

/**
 * This adds cost information at every node using supplementary costings provided at request time
 * There are some limitations here:
 * For multipoint routes the date_time used will not reflect the time offset that would have been if
 * you used the supplementary costing instead it is using the time at which the primary costing
 * arrived at the start of the leg
 * The same limitation is also true for arrive by routes in which the start time of the leg will be
 * the start time computed via the time offset from the primary costings time estimation
 * @param options     the api request options
 * @param src_pct     percent along the first edge of the path the start location snapped
 * @param tgt_pct     percent along the last edge of the path the end location snapped
 * @param time_info   the time tracking information representing the local time before
 *                    traversing the first edge
 * @param invariant   static date_time, dont offset the time as the path lengthens
 * @param reader      graph reader for tile access
 * @param leg         the already constructed trip leg to which extra cost information is added
 */
// TODO: care about the src and tgt pct per edge not just on first and last edges
void AccumulateRecostingInfoForward(const valhalla::Options& options,
                                    float src_pct,
                                    float tgt_pct,
                                    const baldr::TimeInfo& time_info,
                                    const bool invariant,
                                    valhalla::baldr::GraphReader& reader,
                                    valhalla::TripLeg& leg) {
  // bail if this is empty for some reason
  if (leg.node_size() == 0) {
    return;
  }

  // setup a callback for the recosting to get each edge
  auto in_itr = leg.node().begin();
  sif::EdgeCallback edge_cb = [&in_itr]() -> baldr::GraphId {
    auto edge_id = in_itr->has_edge() ? baldr::GraphId(in_itr->edge().id()) : baldr::GraphId{};
    ++in_itr;
    return edge_id;
  };

  // setup a callback for the recosting to tell us about the new label each made
  auto out_itr = leg.mutable_node()->begin();
  sif::LabelCallback label_cb = [&out_itr](const sif::EdgeLabel& label) -> void {
    // get the turn cost at this node
    out_itr->mutable_recosts()->rbegin()->mutable_transition_cost()->set_seconds(
        label.transition_cost().secs);
    out_itr->mutable_recosts()->rbegin()->mutable_transition_cost()->set_cost(
        label.transition_cost().cost);
    // get the elapsed time at the end of this labels edge and hang it on the next node
    ++out_itr;
    out_itr->mutable_recosts()->Add()->mutable_elapsed_cost()->set_seconds(label.cost().secs);
    out_itr->mutable_recosts()->rbegin()->mutable_elapsed_cost()->set_cost(label.cost().cost);
  };

  // do each recosting
  sif::CostFactory factory;
  for (const auto& recosting : options.recostings()) {
    // get the costing
    auto costing = factory.Create(recosting);
    // reset to the beginning of the route
    in_itr = leg.node().begin();
    out_itr = leg.mutable_node()->begin();
    // no elapsed time yet at the start of the leg
    out_itr->mutable_recosts()->Add()->mutable_elapsed_cost()->set_seconds(0);
    out_itr->mutable_recosts()->rbegin()->mutable_elapsed_cost()->set_cost(0);
    // do the recosting for this costing
    try {
      sif::recost_forward(reader, *costing, edge_cb, label_cb, src_pct, tgt_pct, time_info,
                          invariant);
      // no turn cost at the end of the leg
      out_itr->mutable_recosts()->rbegin()->mutable_transition_cost()->set_seconds(0);
      out_itr->mutable_recosts()->rbegin()->mutable_transition_cost()->set_cost(0);
    } // couldnt be recosted (difference in access for example) so we fill it with nulls to show this
    catch (...) {
      int should_have = leg.node(0).recosts_size();
      for (auto& node : *leg.mutable_node()) {
        if (node.recosts_size() == should_have) {
          node.mutable_recosts()->RemoveLast();
        }
        node.mutable_recosts()->Add();
      }
    }
  }
}

} // namespace

namespace valhalla {
namespace thor {

void TripLegBuilder::Build(
    const valhalla::Options& options,
    const AttributesController& controller,
    GraphReader& graphreader,
    const sif::mode_costing_t& mode_costing,
    const std::vector<PathInfo>::const_iterator path_begin,
    const std::vector<PathInfo>::const_iterator path_end,
    valhalla::Location& origin,
    valhalla::Location& dest,
    const std::list<valhalla::Location>& through_loc,
    TripLeg& trip_path,
    const std::vector<std::string>& algorithms,
    const std::function<void()>* interrupt_callback,
    std::unordered_map<size_t, std::pair<EdgeTrimmingInfo, EdgeTrimmingInfo>>* edge_trimming) {
  // Test interrupt prior to building trip path
  if (interrupt_callback) {
    (*interrupt_callback)();
  }

  // Remember what algorithms were used to create this leg
  *trip_path.mutable_algorithms() = {algorithms.begin(), algorithms.end()};

  // Set origin, any through locations, and destination. Origin and
  // destination are assumed to be breaks.
  CopyLocations(trip_path, origin, through_loc, dest, path_begin, path_end);
  auto* tp_orig = trip_path.mutable_location(0);
  auto* tp_dest = trip_path.mutable_location(trip_path.location_size() - 1);

  // Keep track of the time
  auto date_time = origin.has_date_time() ? origin.date_time() : "";
  baldr::DateTime::tz_sys_info_cache_t tz_cache;
  const auto forward_time_info = baldr::TimeInfo::make(origin, graphreader, &tz_cache);

  // check if we should use static time or offset time as the path lengthens
  const bool invariant =
      options.has_date_time_type() && options.date_time_type() == Options::invariant;

  // Create an array of travel types per mode
  uint8_t travel_types[4];
  for (uint32_t i = 0; i < 4; i++) {
    travel_types[i] = (mode_costing[i] != nullptr) ? mode_costing[i]->travel_type() : 0;
  }

  // Get the first nodes graph id by using the end node of the first edge to get the tile with the
  // opposing edge then use the opposing index to get the opposing edge, and its end node is the
  // begin node of the original edge
  auto* first_edge = graphreader.GetGraphTile(path_begin->edgeid)->directededge(path_begin->edgeid);
  auto first_tile = graphreader.GetGraphTile(first_edge->endnode());
  auto* first_node = first_tile->node(first_edge->endnode());
  GraphId startnode =
      first_tile->directededge(first_node->edge_index() + first_edge->opp_index())->endnode();

  // Partial edge at the start and side of street (sos)
  float start_pct;
  valhalla::Location::SideOfStreet start_sos =
      valhalla::Location::SideOfStreet::Location_SideOfStreet_kNone;
  PointLL start_vrt;
  for (const auto& e : origin.path_edges()) {
    if (e.graph_id() == path_begin->edgeid) {
      start_pct = e.percent_along();
      start_sos = e.side_of_street();
      start_vrt = PointLL(e.ll().lng(), e.ll().lat());
      break;
    }
  }

  // Set the origin projected location
  LatLng* proj_ll = tp_orig->mutable_projected_ll();
  proj_ll->set_lat(start_vrt.lat());
  proj_ll->set_lng(start_vrt.lng());

  // Set the origin side of street, if one exists
  if (start_sos != valhalla::Location::SideOfStreet::Location_SideOfStreet_kNone) {
    tp_orig->set_side_of_street(GetTripLegSideOfStreet(start_sos));
  }

  // Partial edge at the end
  float end_pct;
  valhalla::Location::SideOfStreet end_sos =
      valhalla::Location::SideOfStreet::Location_SideOfStreet_kNone;
  PointLL end_vrt;
  for (const auto& e : dest.path_edges()) {
    if (e.graph_id() == (path_end - 1)->edgeid) {
      end_pct = e.percent_along();
      end_sos = e.side_of_street();
      end_vrt = PointLL(e.ll().lng(), e.ll().lat());
      break;
    }
  }

  // Set the destination projected location
  proj_ll = tp_dest->mutable_projected_ll();
  proj_ll->set_lat(end_vrt.lat());
  proj_ll->set_lng(end_vrt.lng());

  // Set the destination side of street, if one exists
  if (end_sos != valhalla::Location::SideOfStreet::Location_SideOfStreet_kNone) {
    tp_dest->set_side_of_street(GetTripLegSideOfStreet(end_sos));
  }

  // Structures to process admins
  std::unordered_map<AdminInfo, uint32_t, AdminInfo::AdminInfoHasher> admin_info_map;
  std::vector<AdminInfo> admin_info_list;

  // Iterate through path
  uint32_t prior_opp_local_index = -1;
  std::vector<PointLL> trip_shape;
  uint64_t osmchangeset = 0;
  size_t edge_index = 0;
  const DirectedEdge* prev_de = nullptr;
  graph_tile_ptr graphtile = nullptr;
  TimeInfo time_info = forward_time_info;
  // remember that MultimodalBuilder keeps 'time_info' as reference,
  // so we should care about 'time_info' updates during iterations
  MultimodalBuilder multimodal_builder(origin, time_info);

  for (auto edge_itr = path_begin; edge_itr != path_end; ++edge_itr, ++edge_index) {
    const GraphId& edge = edge_itr->edgeid;
    graphtile = graphreader.GetGraphTile(edge, graphtile);
    const DirectedEdge* directededge = graphtile->directededge(edge);
    const sif::TravelMode mode = edge_itr->mode;
    const uint8_t travel_type = travel_types[static_cast<uint32_t>(mode)];
    const auto& costing = mode_costing[static_cast<uint32_t>(mode)];

    // Set node attributes - only set if they are true since they are optional
    graph_tile_ptr start_tile = graphtile;
    graphreader.GetGraphTile(startnode, start_tile);
    const NodeInfo* node = start_tile->node(startnode);

    if (osmchangeset == 0 && controller.attributes.at(kOsmChangeset)) {
      osmchangeset = start_tile->header()->dataset_id();
    }

    const bool is_first_edge = edge_itr == path_begin;
    const bool is_last_edge = edge_itr == (path_end - 1);

    // have to always compute the offset in case the timezone changes along the path
    // we could cache the timezone and just add seconds when the timezone doesnt change
    const float seconds_offset =
        (is_first_edge || invariant) ? 0.f : std::prev(edge_itr)->elapsed_cost.secs;
    time_info = forward_time_info.forward(seconds_offset, static_cast<int>(node->timezone()));

    // Add a node to the trip path and set its attributes.
    TripLeg_Node* trip_node = trip_path.add_node();

    if (controller.attributes.at(kNodeType)) {
      trip_node->set_type(GetTripLegNodeType(node->type()));
    }

    if (node->intersection() == IntersectionType::kFork) {
      if (controller.attributes.at(kNodeFork)) {
        trip_node->set_fork(true);
      }
    }

    // Assign the elapsed time from the start of the leg
    if (controller.attributes.at(kNodeElapsedTime)) {
      if (edge_itr == path_begin) {
        trip_node->mutable_cost()->mutable_elapsed_cost()->set_seconds(0);
        trip_node->mutable_cost()->mutable_elapsed_cost()->set_cost(0);
      } else {
        trip_node->mutable_cost()->mutable_elapsed_cost()->set_seconds(
            std::prev(edge_itr)->elapsed_cost.secs);
        trip_node->mutable_cost()->mutable_elapsed_cost()->set_cost(
            std::prev(edge_itr)->elapsed_cost.cost);
      }
    }

    // Assign the admin index
    if (controller.attributes.at(kNodeAdminIndex)) {
      trip_node->set_admin_index(
          GetAdminIndex(start_tile->admininfo(node->admin_index()), admin_info_map, admin_info_list));
    }

    if (controller.attributes.at(kNodeTimeZone)) {
      auto tz = DateTime::get_tz_db().from_index(node->timezone());
      if (tz) {
        trip_node->set_time_zone(tz->name());
      }
    }

    if (controller.attributes.at(kNodeTransitionTime)) {
      trip_node->mutable_cost()->mutable_transition_cost()->set_seconds(
          edge_itr->transition_cost.secs);
      trip_node->mutable_cost()->mutable_transition_cost()->set_cost(edge_itr->transition_cost.cost);
    }

    // Add multi modal stuff
    multimodal_builder.Build(trip_node, edge_itr->trip_id, node, startnode, directededge, edge,
                             start_tile, graphtile, mode_costing, controller, graphreader);

    // Add edge to the trip node and set its attributes
    TripLeg_Edge* trip_edge =
        AddTripEdge(controller, edge, edge_itr->trip_id, multimodal_builder.block_id, mode,
                    travel_type, costing, directededge, node->drive_on_right(), trip_node, graphtile,
                    time_info.second_of_week, startnode.id(), node->named_intersection(), start_tile,
                    edge_itr->restriction_index);

    // some information regarding shape/length trimming
    float trim_start_pct = is_first_edge ? start_pct : 0;
    float trim_end_pct = is_last_edge ? end_pct : 1;

    // Process the shape for edges where a route discontinuity occurs
    uint32_t begin_index = (is_first_edge) ? 0 : trip_shape.size() - 1;
    auto edgeinfo = graphtile->edgeinfo(directededge->edgeinfo_offset());
    if (edge_trimming && !edge_trimming->empty() && edge_trimming->count(edge_index) > 0) {
      // Get edge shape and reverse it if directed edge is not forward.
      auto edge_shape = edgeinfo.shape();
      if (!directededge->forward()) {
        std::reverse(edge_shape.begin(), edge_shape.end());
      }

      // Grab the edge begin and end info
      auto& edge_begin_info = edge_trimming->at(edge_index).first;
      auto& edge_end_info = edge_trimming->at(edge_index).second;

      // Handle partial shape for first edge
      if (is_first_edge && !edge_begin_info.trim) {
        edge_begin_info.trim = true;
        edge_begin_info.distance_along = start_pct;
        edge_begin_info.vertex = start_vrt;
      } // No trimming needed
      else if (!edge_begin_info.trim) {
        edge_begin_info.distance_along = 0;
        edge_begin_info.vertex = edge_shape.front();
      }

      // Handle partial shape for last edge
      if (is_last_edge && !edge_end_info.trim) {
        edge_end_info.trim = true;
        edge_end_info.distance_along = end_pct;
        edge_end_info.vertex = end_vrt;
      } // No trimming needed
      else if (!edge_end_info.trim) {
        edge_end_info.distance_along = 1;
        edge_end_info.vertex = edge_shape.back();
      }

      // Overwrite the trimming information for the edge length now that we know what it is
      trim_start_pct = edge_begin_info.distance_along;
      trim_end_pct = edge_end_info.distance_along;

      // Trim the shape
      auto edge_length = static_cast<float>(directededge->length());
      trim_shape(edge_begin_info.distance_along * edge_length, edge_begin_info.vertex,
                 edge_end_info.distance_along * edge_length, edge_end_info.vertex, edge_shape);
      // Add edge shape to the trip and skip the first point when its redundant with the previous edge
      // TODO: uncommment correct removal of redundant shape after odin can handle uturns
      // trip_shape.insert(trip_shape.end(), edge_shape.begin() + !is_first_edge, edge_shape.end());
      trip_shape.insert(trip_shape.end(), edge_shape.begin() + !edge_begin_info.trim,
                        edge_shape.end());

      // If edge_begin_info.trim and is not the first edge then increment begin_index since
      // the previous end shape index should not equal the current begin shape index because
      // of discontinuity
      if (edge_begin_info.trim && !is_first_edge) {
        ++begin_index;
      }
    } // We need to clip the shape if its at the beginning or end
    else if (is_first_edge || is_last_edge) {
      // Get edge shape and reverse it if directed edge is not forward.
      auto edge_shape = edgeinfo.shape();
      if (!directededge->forward()) {
        std::reverse(edge_shape.begin(), edge_shape.end());
      }
      float total = static_cast<float>(directededge->length());
      // Trim both ways
      if (is_first_edge && is_last_edge) {
        trim_shape(start_pct * total, start_vrt, end_pct * total, end_vrt, edge_shape);
      } // Trim the shape at the front for the first edge
      else if (is_first_edge) {
        trim_shape(start_pct * total, start_vrt, total, edge_shape.back(), edge_shape);
      } // And at the back if its the last edge
      else {
        trim_shape(0, edge_shape.front(), end_pct * total, end_vrt, edge_shape);
      }
      // Keep the shape
      trip_shape.insert(trip_shape.end(), edge_shape.begin() + !is_first_edge, edge_shape.end());
    } // Just get the shape in there in the right direction no clipping needed
    else {
      if (directededge->forward()) {
        trip_shape.insert(trip_shape.end(), edgeinfo.shape().begin() + 1, edgeinfo.shape().end());
      } else {
        trip_shape.insert(trip_shape.end(), edgeinfo.shape().rbegin() + 1, edgeinfo.shape().rend());
      }
    }

    // Set the portion of the edge we used
    // TODO: attributes controller and then use this in recosting
    trip_edge->set_source_along_edge(trim_start_pct);
    trip_edge->set_target_along_edge(trim_end_pct);

    // Set length if requested. Convert to km
    if (controller.attributes.at(kEdgeLength)) {
      float km =
          std::max(directededge->length() * kKmPerMeter * (trim_end_pct - trim_start_pct), 0.001f);
      trip_edge->set_length_km(km);
    }

    // How long on this edge?
    auto edge_seconds = edge_itr->elapsed_cost.secs - edge_itr->transition_cost.secs;
    if (edge_itr != path_begin)
      edge_seconds -= std::prev(edge_itr)->elapsed_cost.secs;

    // Set shape attributes, sending incidents enables them in the pbf
    auto incidents = controller.attributes.at(kIncidents)
                         ? graphreader.GetIncidents(edge_itr->edgeid, graphtile)
                         : valhalla::baldr::IncidentResult{};

    SetShapeAttributes(controller, graphtile, directededge, trip_shape, begin_index, trip_path,
                       trim_start_pct, trim_end_pct, edge_seconds,
                       costing->flow_mask() & kCurrentFlowMask, incidents);

    // Set begin shape index if requested
    if (controller.attributes.at(kEdgeBeginShapeIndex)) {
      trip_edge->set_begin_shape_index(begin_index);
    }

    // Set end shape index if requested
    if (controller.attributes.at(kEdgeEndShapeIndex)) {
      trip_edge->set_end_shape_index(trip_shape.size() - 1);
    }

    // Set begin and end heading if requested. Uses trip_shape so
    // must be done after the edge's shape has been added.
    SetHeadings(trip_edge, controller, directededge, trip_shape, begin_index);

    // Add the intersecting edges at the node
    if (startnode.Is_Valid()) {
      AddIntersectingEdges(controller, start_tile, node, directededge, prev_de, prior_opp_local_index,
                           graphreader, trip_node);
    }

    ////////////// Prepare for the next iteration

    // Set the endnode of this directed edge as the startnode of the next edge.
    startnode = directededge->endnode();

    // Save the opposing edge as the previous DirectedEdge (for name consistency)
    if (!directededge->IsTransitLine()) {
      graph_tile_ptr t2 =
          directededge->leaves_tile() ? graphreader.GetGraphTile(directededge->endnode()) : graphtile;
      if (t2 == nullptr) {
        continue;
      }
      GraphId oppedge = t2->GetOpposingEdgeId(directededge);
      prev_de = t2->directededge(oppedge);
    }

    // Save the index of the opposing local directed edge at the end node
    prior_opp_local_index = directededge->opp_local_idx();
  }

  // Add the last node
  auto* node = trip_path.add_node();
  if (controller.attributes.at(kNodeAdminIndex)) {
    auto last_tile = graphreader.GetGraphTile(startnode);
    node->set_admin_index(
        GetAdminIndex(last_tile->admininfo(last_tile->node(startnode)->admin_index()), admin_info_map,
                      admin_info_list));
  }
  if (controller.attributes.at(kNodeElapsedTime)) {
    node->mutable_cost()->mutable_elapsed_cost()->set_seconds(std::prev(path_end)->elapsed_cost.secs);
    node->mutable_cost()->mutable_elapsed_cost()->set_cost(std::prev(path_end)->elapsed_cost.cost);
  }

  if (controller.attributes.at(kNodeTransitionTime)) {
    node->mutable_cost()->mutable_transition_cost()->set_seconds(0);
    node->mutable_cost()->mutable_transition_cost()->set_cost(0);
  }

  // Assign the admins
  AssignAdmins(controller, trip_path, admin_info_list);

  // Set the bounding box of the shape
  SetBoundingBox(trip_path, trip_shape);

  // Set shape if requested
  if (controller.attributes.at(kShape)) {
    trip_path.set_shape(encode<std::vector<PointLL>>(trip_shape));
  }

  if (osmchangeset != 0 && controller.attributes.at(kOsmChangeset)) {
    trip_path.set_osm_changeset(osmchangeset);
  }

  // Add that extra costing information if requested
  AccumulateRecostingInfoForward(options, start_pct, end_pct, forward_time_info, invariant,
                                 graphreader, trip_path);
}

} // namespace thor
} // namespace valhalla<|MERGE_RESOLUTION|>--- conflicted
+++ resolved
@@ -426,13 +426,8 @@
                           const uint32_t second_of_week,
                           const uint32_t start_node_idx,
                           const bool has_junction_name,
-<<<<<<< HEAD
-                          const GraphTile* start_tile,
+                          const graph_tile_ptr& start_tile,
                           const uint8_t restrictions_idx) {
-=======
-                          const graph_tile_ptr& start_tile,
-                          const int restrictions_idx) {
->>>>>>> 0e2ec2f7
 
   // Index of the directed edge within the tile
   uint32_t idx = edge.id();
