## Lists tests
set(tests aabb2 access_restriction actor admin attributes_controller datetime directededge
  distanceapproximator double_bucket_queue edgecollapser edge_elevation edgestatus ellipse encode
  enhancedtrippath factory graphid graphreader graphtile graphtileheader gridded_data grid_range_query grid_traversal
  json laneconnectivity linesegment2 location logging maneuversbuilder map_matcher_factory
<<<<<<< HEAD
  narrativebuilder narrative_dictionary nodeinfo obb2 openlr optimizer  point2 pointll
  polyline2 predictive_traffic queue routing sample sequence sign signs streetname streetnames streetnames_factory
=======
  narrativebuilder narrative_dictionary nodeinfo obb2 openlr optimizer parse_request point2 pointll
  polyline2 queue routing sample sequence sign signs streetname streetnames streetnames_factory
>>>>>>> 796cb4d4
  streetnames_us streetname_us tilehierarchy tiles traffic_matcher transitdeparture transitroute transitschedule
  transitstop turn util_midgard util_odin util_skadi vector2 verbal_text_formatter verbal_text_formatter_us
  verbal_text_formatter_us_co verbal_text_formatter_us_tx viterbi_search)

if(ENABLE_DATA_TOOLS)
  list(APPEND tests astar countryaccess edgeinfobuilder graphbuilder graphparser graphtilebuilder predictive_traffic
    idtable mapmatch matrix names node_search refs search signinfo trivial_paths uniquenames utrecht)
endif()

if(ENABLE_SERVICES)
  list(APPEND tests loki_service skadi_service thor_service)
endif()

## Add executable targets
foreach(test ${tests})
  add_executable(${test} EXCLUDE_FROM_ALL	${test}.cc test.cc)
  set_target_properties(${test} PROPERTIES
    COMPILE_DEFINITIONS VALHALLA_SOURCE_DIR="${VALHALLA_SOURCE_DIR}/")
  target_link_libraries(${test} valhalla)
endforeach()

set(cost_tests autocost bicyclecost motorscootercost pedestriancost transitcost truckcost)
foreach(test ${cost_tests})
  add_executable(${test} EXCLUDE_FROM_ALL	${VALHALLA_SOURCE_DIR}/src/sif/${test}.cc test.cc)
  set_target_properties(${test} PROPERTIES
    COMPILE_DEFINITIONS INLINE_TEST)
  target_link_libraries(${test} valhalla)
endforeach()

## Test-specific data, properties and dependencies
set_target_properties(logging PROPERTIES COMPILE_DEFINITIONS LOGGING_LEVEL_ALL)

add_custom_command(OUTPUT ${CMAKE_BINARY_DIR}/test/data/utrecht_tiles/0/003/196.gph
  COMMAND ${CMAKE_BINARY_DIR}/valhalla_build_tiles
      --inline-config '{"mjolnir":{"tile_dir":"test/data/utrecht_tiles","hierarchy":true,"shortcuts":true,"concurrency":4,"logging":{"type":""}}}'
      ${VALHALLA_SOURCE_DIR}/test/data/utrecht_netherlands.osm.pbf
  COMMAND ${CMAKE_BINARY_DIR}/valhalla_add_predicted_traffic
      --inline-config '{"mjolnir":{"tile_dir":"test/data/utrecht_tiles","hierarchy":true,"shortcuts":true,"concurrency":4,"logging":{"type":""}}}'
      -t ${VALHALLA_SOURCE_DIR}/test/data/
  COMMENT "Building Utrecht Tiles..."
  WORKING_DIRECTORY ${CMAKE_BINARY_DIR}
  DEPENDS valhalla_build_tiles valhalla_add_predicted_traffic ${VALHALLA_SOURCE_DIR}/test/data/utrecht_netherlands.osm.pbf)
add_custom_target(utrecht_tiles DEPENDS ${CMAKE_BINARY_DIR}/test/data/utrecht_tiles/0/003/196.gph)

add_custom_command(OUTPUT .locales.timestamp
  COMMAND /bin/bash -c "for loc in $(jq --raw-output .posix_locale *.json); do \
       $<$<NOT:$<BOOL:${APPLE}>>:  localedef -i $\{loc\%.\*\} -f $\{loc\#\#\*.\} ./$\{loc\}   ; > \
       $<$<BOOL:${APPLE}>:         localedef -i /usr/share/locale/$\{loc\} ./$\{loc\} || true ; > \
     done \
     && touch ${CMAKE_CURRENT_BINARY_DIR}/.locales.timestamp"
  WORKING_DIRECTORY ${VALHALLA_SOURCE_DIR}/locales
  DEPENDS ${VALHALLA_SOURCE_DIR}/locales/*.json
  COMMENT "Compile locale definition files..."
  VERBATIM)
add_custom_target(localedef DEPENDS .locales.timestamp)

file(MAKE_DIRECTORY ${CMAKE_BINARY_DIR}/test/data)
add_custom_command(OUTPUT test/data/sample/N00
  COMMAND ${CMAKE_COMMAND} -E make_directory test/data/sample/N00
  COMMAND ${CMAKE_COMMAND} -E make_directory test/data/sample/N40
  COMMAND ${CMAKE_COMMAND} -E make_directory test/data/samplegz/N40
  COMMAND ${CMAKE_COMMAND} -E make_directory test/data/samplelz/N40
  COMMAND ${CMAKE_COMMAND} -E make_directory test/data/service
  WORKING_DIRECTORY ${CMAKE_BINARY_DIR}
  COMMENT "Creating test directories")
add_custom_target(test_directories DEPENDS test/data/sample/N00)


## Test run targets
foreach(test ${tests} ${cost_tests})
  add_custom_command(OUTPUT ${test}.log
    COMMAND
      LOCPATH=${VALHALLA_SOURCE_DIR}/locales
      /bin/bash -c "${CMAKE_CURRENT_BINARY_DIR}/${test} >& ${CMAKE_CURRENT_BINARY_DIR}/${test}.log \
      && echo $(tput setaf 2)$(tput bold)[PASS]$(tput sgr0) ${test} \
      || ( exit=$? ; \
           echo $(tput setaf 1)$(tput bold)[FAIL]$(tput sgr0) ${test} ; \
           cat ${CMAKE_CURRENT_BINARY_DIR}/${test}.log ; \
           exit $exit )"
    WORKING_DIRECTORY ${CMAKE_BINARY_DIR}
    DEPENDS ${test}
    VERBATIM)
  add_custom_target(run-${test} DEPENDS ${test}.log)
endforeach()

## Run test dependencies
add_dependencies(run-util_odin localedef)
add_dependencies(run-narrativebuilder localedef)
add_dependencies(run-sample test_directories)
if(ENABLE_DATA_TOOLS)
  add_dependencies(run-mapmatch utrecht_tiles)
  add_dependencies(run-matrix utrecht_tiles)
  add_dependencies(run-trivial_paths utrecht_tiles)
  add_dependencies(predictive_traffic utrecht_tiles)
endif()

if(ENABLE_SERVICES)
  add_dependencies(run-skadi_service test_directories)
endif()

if(ENABLE_PYTHON_BINDINGS AND ENABLE_DATA_TOOLS)
  find_package(PythonInterp)
  add_custom_command(OUTPUT python_valhalla.log
    COMMAND
      LOCPATH=${VALHALLA_SOURCE_DIR}/locales
      PYTHONPATH=src/bindings/python
      /bin/bash -c "${PYTHON_EXECUTABLE} ${VALHALLA_SOURCE_DIR}/test/bindings/python/utrecht-test.py > test/python_valhalla.log"
    WORKING_DIRECTORY ${CMAKE_BINARY_DIR}
    DEPENDS
      ${VALHALLA_SOURCE_DIR}/test/bindings/python/utrecht-test.py
      ${VALHALLA_SOURCE_DIR}/test/bindings/python/valhalla.json
      utrecht_tiles
      python_valhalla
    VERBATIM)
  add_custom_target(run-python_valhalla DEPENDS python_valhalla.log)
  set(python_tests python_valhalla)
endif()

## High-level targets
string(REGEX REPLACE "([^;]+)" "run-\\1" test_targets "${tests};${cost_tests};${python_tests}")
add_custom_target(check DEPENDS ${test_targets})
add_custom_target(tests DEPENDS ${tests} ${cost_tests})<|MERGE_RESOLUTION|>--- conflicted
+++ resolved
@@ -3,13 +3,8 @@
   distanceapproximator double_bucket_queue edgecollapser edge_elevation edgestatus ellipse encode
   enhancedtrippath factory graphid graphreader graphtile graphtileheader gridded_data grid_range_query grid_traversal
   json laneconnectivity linesegment2 location logging maneuversbuilder map_matcher_factory
-<<<<<<< HEAD
-  narrativebuilder narrative_dictionary nodeinfo obb2 openlr optimizer  point2 pointll
-  polyline2 predictive_traffic queue routing sample sequence sign signs streetname streetnames streetnames_factory
-=======
   narrativebuilder narrative_dictionary nodeinfo obb2 openlr optimizer parse_request point2 pointll
   polyline2 queue routing sample sequence sign signs streetname streetnames streetnames_factory
->>>>>>> 796cb4d4
   streetnames_us streetname_us tilehierarchy tiles traffic_matcher transitdeparture transitroute transitschedule
   transitstop turn util_midgard util_odin util_skadi vector2 verbal_text_formatter verbal_text_formatter_us
   verbal_text_formatter_us_co verbal_text_formatter_us_tx viterbi_search)
