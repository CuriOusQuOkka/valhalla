#include "gurka.h"
#include <gtest/gtest.h>

#if !defined(VALHALLA_SOURCE_DIR)
#define VALHALLA_SOURCE_DIR
#endif

using namespace valhalla;

class InstructionsObviousManeuver : public ::testing::Test {
protected:
  static gurka::map map;

  static void SetUpTestSuite() {
    constexpr double gridsize_metres = 1000;

    const std::string ascii_map = R"(
                                ---I
       C-------                /
       A-------B----D----E----G----H----K----L----M
                         |         |     \---N----O
                         |         |
                         |         |
                         F         J
    )";

    const gurka::ways ways =
        {{"AB", {{"highway", "primary"}, {"name", "Vine Street"}, {"oneway", "yes"}}},
         {"BC", {{"highway", "primary"}, {"name", "Vine Street"}, {"oneway", "yes"}}},
         {"BD", {{"highway", "primary"}, {"name", "Middletown Road"}}},
         {"DE", {{"highway", "primary"}, {"name", "Hanover Street"}}},
         {"EF", {{"highway", "primary"}, {"name", "Main Street"}}},
         {"EG", {{"highway", "primary"}, {"name", "Hanover Street"}}},
         {"GI", {{"highway", "primary"}, {"name", "Hanover Street"}}},
         {"GH", {{"highway", "primary"}, {"name", "Maple Street"}}},
         {"HJ", {{"highway", "primary"}, {"name", "1st Avenue"}}},
         {"HK", {{"highway", "motorway"}, {"ref", "US 322"}, {"name", ""}, {"oneway", "yes"}}},
         {"KLM", {{"highway", "motorway"}, {"ref", "US 422"}, {"name", ""}, {"oneway", "yes"}}},
         {"KN", {{"highway", "motorway_link"}, {"ref", "US 322"}, {"name", ""}, {"oneway", "yes"}}},
         {"NO", {{"highway", "motorway"}, {"ref", "US 322"}, {"name", ""}, {"oneway", "yes"}}}};

    const auto layout =
        gurka::detail::map_to_coordinates(ascii_map, gridsize_metres, {5.1079374, 52.0887174});

    map = gurka::buildtiles(layout, ways, {}, {}, "test/data/gurka_instructions_obvious_maneuver",
                            {{"mjolnir.admin",
                              {VALHALLA_SOURCE_DIR "test/data/netherlands_admin.sqlite"}}});
  }
};

gurka::map InstructionsObviousManeuver::map = {};

///////////////////////////////////////////////////////////////////////////////
TEST_F(InstructionsObviousManeuver, IgnoreSimpleNameChange) {
  auto result = gurka::do_action(valhalla::Options::route, map, {"B", "F"}, "auto");

  // Verify maneuver types
  gurka::assert::raw::expect_maneuvers(result, {DirectionsLeg_Maneuver_Type_kStart,
                                                DirectionsLeg_Maneuver_Type_kRight,
                                                DirectionsLeg_Maneuver_Type_kDestination});
  int maneuver_index = 0;

  // Verify single maneuver prior to the right turn
  gurka::assert::raw::expect_instructions_at_maneuver_index(result, maneuver_index,
                                                            "Drive east on Middletown Road.",
                                                            "Drive east.", "",
                                                            "Drive east on Middletown Road.",
                                                            "Continue for 6 kilometers.");

  // Verify right turn
  gurka::assert::raw::expect_instructions_at_maneuver_index(result, ++maneuver_index,
                                                            "Turn right onto Main Street.",
                                                            "Turn right.",
                                                            "Turn right onto Main Street.",
                                                            "Turn right onto Main Street.",
                                                            "Continue for 4 kilometers.");
}

///////////////////////////////////////////////////////////////////////////////
TEST_F(InstructionsObviousManeuver, IgnoreOpposingSameNameIntersectingEdge) {
  auto result = gurka::do_action(valhalla::Options::route, map, {"A", "F"}, "auto");

  // Verify maneuver types
  gurka::assert::raw::expect_maneuvers(result, {DirectionsLeg_Maneuver_Type_kStart,
                                                DirectionsLeg_Maneuver_Type_kRight,
                                                DirectionsLeg_Maneuver_Type_kDestination});
  int maneuver_index = 0;

  // Verify single maneuver prior to the right turn
  gurka::assert::raw::expect_instructions_at_maneuver_index(result, maneuver_index,
                                                            "Drive east on Vine Street.",
                                                            "Drive east.", "",
                                                            "Drive east on Vine Street.",
                                                            "Continue for 11 kilometers.");

  // Verify right turn
  gurka::assert::raw::expect_instructions_at_maneuver_index(result, ++maneuver_index,
                                                            "Turn right onto Main Street.",
                                                            "Turn right.",
                                                            "Turn right onto Main Street.",
                                                            "Turn right onto Main Street.",
                                                            "Continue for 4 kilometers.");
}

///////////////////////////////////////////////////////////////////////////////
TEST_F(InstructionsObviousManeuver, IgnoreSameNameIntersectingEdge) {
  auto result = gurka::do_action(valhalla::Options::route, map, {"D", "J"}, "auto");

  // Verify maneuver types
  gurka::assert::raw::expect_maneuvers(result, {DirectionsLeg_Maneuver_Type_kStart,
                                                DirectionsLeg_Maneuver_Type_kRight,
                                                DirectionsLeg_Maneuver_Type_kDestination});
  int maneuver_index = 0;

  // Verify start maneuver prior to the turn maneuver
  gurka::assert::raw::expect_instructions_at_maneuver_index(result, maneuver_index,
                                                            "Drive east on Hanover Street.",
                                                            "Drive east.", "",
                                                            "Drive east on Hanover Street.",
                                                            "Continue for 9 kilometers.");

  // Verify right turn
  gurka::assert::raw::expect_instructions_at_maneuver_index(result, ++maneuver_index,
                                                            "Turn right onto 1st Avenue.",
                                                            "Turn right.",
                                                            "Turn right onto 1st Avenue.",
                                                            "Turn right onto 1st Avenue.",
                                                            "Continue for 4 kilometers.");
}

///////////////////////////////////////////////////////////////////////////////
TEST_F(InstructionsObviousManeuver, NotObviousBecauseSameNameIntersectingEdgeRamp) {
  auto result = gurka::do_action(valhalla::Options::route, map, {"H", "M"}, "auto");

  // Verify maneuver types
  gurka::assert::raw::expect_maneuvers(result, {DirectionsLeg_Maneuver_Type_kStart,
                                                DirectionsLeg_Maneuver_Type_kStayLeft,
                                                DirectionsLeg_Maneuver_Type_kDestination});
  int maneuver_index = 0;

  // Verify start maneuver prior to the continune maneuver
  gurka::assert::raw::expect_instructions_at_maneuver_index(result, maneuver_index,
<<<<<<< HEAD
                                                            "Drive east on US 322.", "Drive east.",
                                                            "", "Drive east on US 3 22.",
=======
                                                            "Drive east on US 322.", "",
                                                            "Drive east on US 322.",
>>>>>>> 31e8749d
                                                            "Continue for 3 kilometers.");

  // Verify continue because of same name intersecting edge
  gurka::assert::raw::expect_instructions_at_maneuver_index(result, ++maneuver_index,
                                                            "Keep left to take US 422.",
<<<<<<< HEAD
                                                            "Keep left at the fork.",
                                                            "Keep left to take US 4 22.",
                                                            "Keep left to take US 4 22.",
=======
                                                            "Keep left to take US 422.",
                                                            "Keep left to take US 422.",
>>>>>>> 31e8749d
                                                            "Continue for 6 kilometers.");
}<|MERGE_RESOLUTION|>--- conflicted
+++ resolved
@@ -140,25 +140,15 @@
 
   // Verify start maneuver prior to the continune maneuver
   gurka::assert::raw::expect_instructions_at_maneuver_index(result, maneuver_index,
-<<<<<<< HEAD
                                                             "Drive east on US 322.", "Drive east.",
-                                                            "", "Drive east on US 3 22.",
-=======
-                                                            "Drive east on US 322.", "",
-                                                            "Drive east on US 322.",
->>>>>>> 31e8749d
+                                                            "", "Drive east on US 322.",
                                                             "Continue for 3 kilometers.");
 
   // Verify continue because of same name intersecting edge
   gurka::assert::raw::expect_instructions_at_maneuver_index(result, ++maneuver_index,
                                                             "Keep left to take US 422.",
-<<<<<<< HEAD
                                                             "Keep left at the fork.",
-                                                            "Keep left to take US 4 22.",
-                                                            "Keep left to take US 4 22.",
-=======
                                                             "Keep left to take US 422.",
                                                             "Keep left to take US 422.",
->>>>>>> 31e8749d
                                                             "Continue for 6 kilometers.");
 }