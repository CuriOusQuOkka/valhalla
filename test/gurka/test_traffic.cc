--- conflicted
+++ resolved
@@ -50,14 +50,8 @@
     printf("Make some updates to the traffic .tar file. "
            "Mostly just updates every edge in the file to 24km/h, except for one "
            "specific edge (B->D) where we simulate a closure (speed=0, congestion high)");
-<<<<<<< HEAD
     auto cb_setter_24kmh = [&map](baldr::GraphReader& reader, baldr::TrafficTile& tile, int index,
                                   valhalla::baldr::TrafficSpeed* current) -> void {
-=======
-    LiveTrafficCustomize cb_setter_24kmh = [&map](baldr::GraphReader& reader,
-                                                  baldr::TrafficTile& tile, int index,
-                                                  baldr::TrafficSpeed* current) -> void {
->>>>>>> 5f1cdd00
       baldr::GraphId tile_id(tile.header->tile_id);
       auto BD = gurka::findEdge(reader, map.nodes, "BD", "D", tile_id);
       current->breakpoint1 = 255;
@@ -80,13 +74,9 @@
       gurka::assert::raw::expect_eta(result, 151.5);
     }
     printf("Next, set the speed to the highest possible to ensure nothing breaks");
-<<<<<<< HEAD
+
     auto cb_setter_max = [&map](baldr::GraphReader& reader, baldr::TrafficTile& tile, int index,
                                 baldr::TrafficSpeed* current) -> void {
-=======
-    LiveTrafficCustomize cb_setter_max = [&map](baldr::GraphReader& reader, baldr::TrafficTile& tile,
-                                                int index, baldr::TrafficSpeed* current) -> void {
->>>>>>> 5f1cdd00
       baldr::GraphId tile_id(tile.header->tile_id);
       auto BD = gurka::findEdge(reader, map.nodes, "BD", "D", tile_id);
       current->breakpoint1 = 255;
@@ -214,14 +204,8 @@
     ts.congestion1 = baldr::MAX_CONGESTION_VAL - 1;
     ts.breakpoint1 = 127;
 
-<<<<<<< HEAD
     auto cb_setter_speed = [&map, &ts](baldr::GraphReader& reader, baldr::TrafficTile& tile,
                                        int index, baldr::TrafficSpeed* current) -> void {
-=======
-    LiveTrafficCustomize cb_setter_speed = [&map, &ts](baldr::GraphReader& reader,
-                                                       baldr::TrafficTile& tile, int index,
-                                                       baldr::TrafficSpeed* current) -> void {
->>>>>>> 5f1cdd00
       baldr::GraphId tile_id(tile.header->tile_id);
       auto BD = gurka::findEdge(reader, map.nodes, "BD", "D", tile_id);
       current->breakpoint1 = 255;
@@ -295,14 +279,8 @@
       ts.congestion2 = 1; // low but not unknown - 0 = unknown
       ts.breakpoint2 = 200;
 
-<<<<<<< HEAD
       auto cb_setter_speed = [&map, &ts](baldr::GraphReader& reader, baldr::TrafficTile& tile,
                                          int index, baldr::TrafficSpeed* current) -> void {
-=======
-      LiveTrafficCustomize cb_setter_speed = [&map, &ts](baldr::GraphReader& reader,
-                                                         baldr::TrafficTile& tile, int index,
-                                                         baldr::TrafficSpeed* current) -> void {
->>>>>>> 5f1cdd00
         baldr::GraphId tile_id(tile.header->tile_id);
         auto BD = gurka::findEdge(reader, map.nodes, "BD", "D", tile_id);
         baldr::TrafficSpeed* existing =
@@ -385,14 +363,9 @@
 
       ts.speed3 = 60 >> 1;
       ts.congestion3 = 1;
-<<<<<<< HEAD
+
       auto cb_setter_speed = [&map, &ts](baldr::GraphReader& reader, baldr::TrafficTile& tile,
                                          int index, baldr::TrafficSpeed* current) -> void {
-=======
-      LiveTrafficCustomize cb_setter_speed = [&map, &ts](baldr::GraphReader& reader,
-                                                         baldr::TrafficTile& tile, int index,
-                                                         baldr::TrafficSpeed* current) -> void {
->>>>>>> 5f1cdd00
         baldr::GraphId tile_id(tile.header->tile_id);
         auto BD = gurka::findEdge(reader, map.nodes, "BD", "D", tile_id);
         current->breakpoint1 = 255;
@@ -510,14 +483,9 @@
 
         ts.speed3 = 60 >> 1;
         ts.congestion3 = 50;
-<<<<<<< HEAD
+
         auto cb_setter_speed = [&map, &ts](baldr::GraphReader& reader, baldr::TrafficTile& tile,
                                            int index, baldr::TrafficSpeed* current) -> void {
-=======
-        LiveTrafficCustomize cb_setter_speed = [&map, &ts](baldr::GraphReader& reader,
-                                                           baldr::TrafficTile& tile, int index,
-                                                           baldr::TrafficSpeed* current) -> void {
->>>>>>> 5f1cdd00
           baldr::GraphId tile_id(tile.header->tile_id);
           auto BD = gurka::findEdge(reader, map.nodes, "BD", "D", tile_id);
           current->breakpoint1 = 255;
