#ifndef VALHALLA_BALDR_GRAPHREADER_H_
#define VALHALLA_BALDR_GRAPHREADER_H_

#include <algorithm>
#include <cstdint>
#include <memory>
#include <mutex>
#include <string>
#include <unordered_map>

#include <boost/property_tree/ptree.hpp>

#include <valhalla/baldr/curler.h>
#include <valhalla/baldr/graphid.h>
#include <valhalla/baldr/graphtile.h>
#include <valhalla/baldr/tilegetter.h>
#include <valhalla/baldr/tilehierarchy.h>

#include <valhalla/midgard/aabb2.h>
#include <valhalla/midgard/pointll.h>
#include <valhalla/midgard/sequence.h>

#include <valhalla/proto/incidents.pb.h>

namespace valhalla {
namespace baldr {

struct IncidentResult {
  std::shared_ptr<incidents::IncidentsTile> tile;
  // Index into the Location array
  int start_index;
  // Index into the Location array
  int end_index;
};

/**
 * Tile cache interface.
 */
class TileCache {
public:
  /**
   * Destructor.
   */
  virtual ~TileCache() = default;

  /**
   * Reserves enough cache to hold (max_cache_size / tile_size) items.
   * @param tile_size appeoximate size of one tile
   */
  virtual void Reserve(size_t tile_size) = 0;

  /**
   * Checks if tile exists in the cache.
   * @param graphid  the graphid of the tile
   * @return true if tile exists in the cache
   */
  virtual bool Contains(const GraphId& graphid) const = 0;

  /**
   * Puts a copy of a tile of into the cache.
   * @param graphid  the graphid of the tile
   * @param tile the graph tile
   * @param size size of the tile in memory
   */
  virtual const GraphTile* Put(const GraphId& graphid, const GraphTile& tile, size_t size) = 0;

  /**
   * Get a pointer to a graph tile object given a GraphId.
   * @param graphid  the graphid of the tile
   * @return GraphTile* a pointer to the graph tile
   */
  virtual const GraphTile* Get(const GraphId& graphid) const = 0;

  /**
   * Lets you know if the cache is too large.
   * @return true if the cache is over committed with respect to the limit
   */
  virtual bool OverCommitted() const = 0;

  /**
   * Clears the cache.
   */
  virtual void Clear() = 0;

  /**
   *  Does its best to reduce the cache size to remove overcommitted state.
   *  Some implementations may simply clear the entire cache
   */
  virtual void Trim() = 0;
};

/**
 * Class that manages simple tile cache.
 * It is NOT thread-safe!
 */
class SimpleTileCache : public TileCache {
public:
  /**
   * Constructor.
   * @param max_size  maximum size of the cache
   */
  SimpleTileCache(size_t max_size);

  /**
   * Reserves enough cache to hold (max_cache_size / tile_size) items.
   * @param tile_size appeoximate size of one tile
   */
  void Reserve(size_t tile_size) override;

  /**
   * Checks if tile exists in the cache.
   * @param graphid  the graphid of the tile
   * @return true if tile exists in the cache
   */
  bool Contains(const GraphId& graphid) const override;

  /**
   * Puts a copy of a tile of into the cache.
   * @param graphid  the graphid of the tile
   * @param tile the graph tile
   * @param size size of the tile in memory
   */
  const GraphTile* Put(const GraphId& graphid, const GraphTile& tile, size_t size) override;

  /**
   * Get a pointer to a graph tile object given a GraphId.
   * @param graphid  the graphid of the tile
   * @return GraphTile* a pointer to the graph tile
   */
  const GraphTile* Get(const GraphId& graphid) const override;

  /**
   * Lets you know if the cache is too large.
   * @return true if the cache is over committed with respect to the limit
   */
  bool OverCommitted() const override;

  /**
   * Clears the cache.
   */
  void Clear() override;

  /**
   *  Does its best to reduce the cache size to remove overcommitted state.
   *  Some implementations may simply clear the entire cache
   */
  void Trim() override;

protected:
  // The actual cached GraphTile objects
  std::unordered_map<GraphId, GraphTile> cache_;

  // The current cache size in bytes
  size_t cache_size_;

  // The max cache size in bytes
  size_t max_cache_size_;
};

/**
 * Class that manages simple tile cache and makes sure it's never overcommited.
 * The eviction policy is least
 * It is NOT thread-safe!
 */
class TileCacheLRU : public TileCache {
public:
  enum class MemoryLimitControl {
    SOFT, // no eviction is done by the cache; should be triggered by clients
    HARD, // strict memory control on every Put operation
  };

  /**
   * Constructor.
   * @param max_size     maximum size of the cache
   * @param mem_control  strategy our cache will use to control its memory
   */
  TileCacheLRU(size_t max_size, MemoryLimitControl mem_control);

  /**
   * Reserves enough cache to hold (max_cache_size / tile_size) items.
   * @param tile_size appeoximate size of one tile
   */
  void Reserve(size_t tile_size) override;

  /**
   * Checks if tile exists in the cache.
   * @param graphid  the graphid of the tile
   * @return true if tile exists in the cache
   */
  bool Contains(const GraphId& graphid) const override;

  /**
   * Puts a copy of a tile of into the cache.
   * @param graphid  the graphid of the tile
   * @param tile the graph tile
   * @param size size of the tile in memory
   */
  const GraphTile* Put(const GraphId& graphid, const GraphTile& tile, size_t tile_size) override;

  /**
   * Get a pointer to a graph tile object given a GraphId.
   * @param graphid  the graphid of the tile
   * @return GraphTile* a pointer to the graph tile
   */
  const GraphTile* Get(const GraphId& graphid) const override;

  /**
   * Lets you know if the cache is too large.
   * @return true if the cache is over committed with respect to the limit
   */
  bool OverCommitted() const override;

  /**
   * Clears the cache.
   */
  void Clear() override;

  /**
   *  Does its best to reduce the cache size to remove overcommitted state.
   *  Some implementations may simply clear the entire cache
   */
  void Trim() override;

protected:
  struct KeyValue {
    GraphId id;
    GraphTile tile;
  };
  using KeyValueIter = std::list<KeyValue>::iterator;

  /**
   * If needed, delete cache items until required_size in bytes is free in cache.
   * The deletion starts from the items that have been unaccessed longer than others.
   * Can potentially clean the entire cache.
   *
   * @param  required_size   size in bytes that should be free in the cache
   *
   * @return  bytes freed by the eviction
   */
  size_t TrimToFit(const size_t required_size);

  /**
   * Mark provided cache entry as most recently used.
   *
   * @param entry_iter   list entry inside LRU list
   */
  void MoveToLruHead(const KeyValueIter& entry_iter) const;

  // The GraphId -> Iterator into the linked list which owns the cached objects
  std::unordered_map<GraphId, KeyValueIter> cache_;

  // Linked list of <GraphId, Tile> pairs.
  // The most recently used item is at the beginning and the least one - at the back.
  mutable std::list<KeyValue> key_val_lru_list_;

  // Determines how we deal with
  MemoryLimitControl mem_control_;

  // The current cache size in bytes
  size_t cache_size_;

  // The max cache size in bytes
  size_t max_cache_size_;
};

/**
 * TileCache wrapper synchronized using external mutex.
 * It is thread-safe.
 */
class SynchronizedTileCache : public TileCache {
public:
  /**
   * Constructor.
   * @param cache reference to an external cache
   * @param mutex reference to an external mutex
   */
  SynchronizedTileCache(TileCache& cache, std::mutex& mutex);
  /**
   * Reserves enough cache to hold (max_cache_size / tile_size) items.
   * @param tile_size appeoximate size of one tile
   */
  void Reserve(size_t tile_size) override;

  /**
   * Checks if tile exists in the cache.
   * @param graphid  the graphid of the tile
   * @return true if tile exists in the cache
   */
  bool Contains(const GraphId& graphid) const override;

  /**
   * Puts a copy of a tile of into the cache.
   * @param graphid  the graphid of the tile
   * @param tile the graph tile
   * @param size size of the tile in memory
   */
  const GraphTile* Put(const GraphId& graphid, const GraphTile& tile, size_t size) override;

  /**
   * Get a pointer to a graph tile object given a GraphId.
   * @param graphid  the graphid of the tile
   * @return GraphTile* a pointer to the graph tile
   */
  const GraphTile* Get(const GraphId& graphid) const override;

  /**
   * Lets you know if the cache is too large.
   * @return true if the cache is over committed with respect to the limit
   */
  bool OverCommitted() const override;

  /**
   * Clears the cache.
   */
  void Clear() override;

  /**
   *  Does its best to reduce the cache size to remove overcommitted state.
   *  Some implementations may simply clear the entire cache
   */
  void Trim() override;

private:
  TileCache& cache_;
  std::mutex& mutex_ref_;
};

/**
 * Creates tile caches.
 */
class TileCacheFactory final {
  TileCacheFactory() = delete;

public:
  /**
   * Constructs tile cache.
   * @param pt  Property tree listing the configuration for the cahce configuration
   */
  static TileCache* createTileCache(const boost::property_tree::ptree& pt);
};

/**
 * Class that manages access to GraphTiles.
 * Uses TileCache to keep a cache of tiles.
 */
class GraphReader {
public:
  /**
   * Constructor using tiles as separate files.
   * @param pt  Property tree listing the configuration for the tile storage
   * @param tile_getter Object responsible for getting tiles by url. If nullptr default implementation
   * is in use.
   */
  explicit GraphReader(const boost::property_tree::ptree& pt,
                       std::unique_ptr<tile_getter_t>&& tile_getter = nullptr);

  virtual ~GraphReader() = default;

  virtual void SetInterrupt(const tile_getter_t::interrupt_t* interrupt) {
    if (tile_getter_) {
      tile_getter_->set_interrupt(interrupt);
    }
  }

  /**
   * Test if tile exists
   * @param  graphid  GraphId of the tile to test (tile id and level).
   */
  virtual bool DoesTileExist(const GraphId& graphid) const;

  /**
   * Get a pointer to a graph tile object given a GraphId.
   * @param graphid  the graphid of the tile
   * @return GraphTile* a pointer to the graph tile
   */
  virtual const GraphTile* GetGraphTile(const GraphId& graphid);

  /**
   * Get a pointer to a graph tile object given a GraphId. This method also
   * supplies the current graph tile - so if the same tile is requested in
   * succession it does not have to look up the tile in the cache.
   * @param graphid  the graphid of the tile
   * @param tile the tile pointer that may already contain a graphtile
   * @return GraphTile* a pointer to the graph tile
   */
  const GraphTile* GetGraphTile(const GraphId& graphid, const GraphTile*& tile) {
    if (!tile || tile->id() != graphid.Tile_Base()) {
      tile = GetGraphTile(graphid);
    }
    return tile;
  }

  /**
   * Get a pointer to a graph tile object given a PointLL and a Level
   * @param pointll  the lat,lng that the tile covers
   * @param level    the hierarchy level to use when getting the tile
   * @return GraphTile* a pointer to the graph tile
   */
  const GraphTile* GetGraphTile(const midgard::PointLL& pointll, const uint8_t level) {
    GraphId id = TileHierarchy::GetGraphId(pointll, level);
    return id.Is_Valid() ? GetGraphTile(id) : nullptr;
  }

  /**
   * Get a pointer to a graph tile object given a PointLL and using the highest
   * level in the hierarchy
   * @param pointll  the lat,lng that the tile covers
   * @return GraphTile* a pointer to the graph tile
   */
  const GraphTile* GetGraphTile(const midgard::PointLL& pointll) {
    return GetGraphTile(pointll, TileHierarchy::levels().rbegin()->second.level);
  }

  /**
   * Clears the cache
   */
  virtual void Clear() {
    cache_->Clear();
  }

  /**
   * Tries to ensure the cache footprint below allowed maximum
   * In some cases may even remove the entire cache.
   */
  virtual void Trim() {
    cache_->Trim();
  }

  /**
   * Returns the maximum number of threads that can
   * use the reader concurrently without blocking
   */
  size_t MaxConcurrentUsers() const {
    return max_concurrent_users_;
  }

  /**
   * Lets you know if the cache is too large
   * @return true if the cache is over committed with respect to the limit
   */
  virtual bool OverCommitted() const {
    return cache_->OverCommitted();
  }

  /**
   * Convenience method to get an opposing directed edge.
   * @param  edgeid  Graph Id of the directed edge.
   * @return  Returns the graph Id of the opposing directed edge. An
   *          invalid graph Id is returned if the opposing edge does not
   *          exist (can occur with a regional extract where adjacent tile
   *          is missing).
   */
  GraphId GetOpposingEdgeId(const GraphId& edgeid) {
    const GraphTile* NO_TILE = nullptr;
    return GetOpposingEdgeId(edgeid, NO_TILE);
  }

  /**
   * Convenience method to get an opposing directed edge.
   * @param  edgeid  Graph Id of the directed edge.
   * @param  tile    Reference to a pointer to a const tile.
   * @return  Returns the graph Id of the opposing directed edge. An
   *          invalid graph Id is returned if the opposing edge does not
   *          exist (can occur with a regional extract where adjacent tile
   *          is missing).
   */
  GraphId GetOpposingEdgeId(const GraphId& edgeid, const GraphTile*& tile);

  /**
   * Helper method to get an opposing directed edge with it's id.
   * @param  edgeid      Graph Id of the directed edge.
   * @param  opp_edge    Reference to a pointer to a const directed edge.
   * @param  tile        Reference to a pointer to a const tile.
   * @return  Returns the graph Id of the opposing directed edge. An
   *          invalid graph Id is returned if the opposing edge does not
   *          exist (can occur with a regional extract where adjacent tile
   *          is missing).
   */
  GraphId
  GetOpposingEdgeId(const GraphId& edgeid, const DirectedEdge*& opp_edge, const GraphTile*& tile) {
    GraphId opp_edgeid = GetOpposingEdgeId(edgeid, tile);
    if (opp_edgeid)
      opp_edge = tile->directededge(opp_edgeid);
    return opp_edgeid;
  }

  /**
   * Convenience method to get an opposing directed edge.
   * @param  edgeid  Graph Id of the directed edge.
   * @return  Returns the opposing directed edge or nullptr if the
   *          opposing edge does not exist (can occur with a regional extract
   *          where the adjacent tile is missing)
   */
  const DirectedEdge* GetOpposingEdge(const GraphId& edgeid) {
    const GraphTile* NO_TILE = nullptr;
    return GetOpposingEdge(edgeid, NO_TILE);
  }

  /**
   * Convenience method to get an opposing directed edge.
   * @param  edgeid  Graph Id of the directed edge.
   * @param  tile    Reference to a pointer to a const tile.
   * @return  Returns the opposing directed edge or nullptr if the
   *          opposing edge does not exist (can occur with a regional extract
   *          where the adjacent tile is missing)
   */
  const DirectedEdge* GetOpposingEdge(const GraphId& edgeid, const GraphTile*& tile) {
    GraphId oppedgeid = GetOpposingEdgeId(edgeid, tile);
    return oppedgeid.Is_Valid() ? tile->directededge(oppedgeid) : nullptr;
  }

  /**
   * Convenience method to get an opposing directed edge.
   * @param  edge    edge of the directed edge.
   * @param  tile    Reference to a pointer to a const tile.
   * @return  Returns the opposing directed edge or nullptr if the
   *          opposing edge does not exist (can occur with a regional extract
   *          where the adjacent tile is missing)
   */
  const DirectedEdge* GetOpposingEdge(const DirectedEdge* edge, const GraphTile*& tile) {
    if (GetGraphTile(edge->endnode(), tile)) {
      const auto* node = tile->node(edge->endnode());
      return tile->directededge(node->edge_index() + edge->opp_index());
    }
    return nullptr;
  }

  /**
   * Convenience method to get an end node.
   * @param edge  the edge whose end node you want
   * @param  tile    Reference to a pointer to a const tile.
   * @return returns the end node of edge or nullptr if it couldn't
   */
  const NodeInfo* GetEndNode(const DirectedEdge* edge, const GraphTile*& tile) {
    return GetGraphTile(edge->endnode(), tile) ? tile->node(edge->endnode()) : nullptr;
  }

  /**
   * Method to get the begin node of an edge by using its opposing edges end node
   * @param edge    the edge whose begin node you want
   * @param tile    reference to a pointer to a const tile
   * @return        returns GraphId of begin node of the edge (empty if couldn't find)
   */
  GraphId GetBeginNodeId(const DirectedEdge* edge, const GraphTile*& tile) {
    // grab the node
    if (!GetGraphTile(edge->endnode(), tile))
      return {};
    const auto* node = tile->node(edge->endnode());
    // grab the opp edges end node
    const auto* opp_edge = tile->directededge(node->edge_index() + edge->opp_index());
    return opp_edge->endnode();
  }

  /**
   * Convenience method to determine if 2 directed edges are connected.
   * @param   edge1  GraphId of first directed edge.
   * @param   edge2  GraphId of second directed edge.
   * @return  Returns true if the directed edges are directly connected
   *          at a node, false if not.
   */
  bool AreEdgesConnected(const GraphId& edge1, const GraphId& edge2);

  /**
   * Convenience method to determine if 2 directed edges are connected from
   * end node of edge1 to the start node of edge2.
   * @param   edge1  GraphId of first directed edge.
   * @param   edge2  GraphId of second directed edge.
   * @param   tile    Reference to a pointer to a const tile.
   * @return  Returns true if the directed edges are directly connected
   *          at a node, false if not.
   */
  bool AreEdgesConnectedForward(const GraphId& edge1, const GraphId& edge2, const GraphTile*& tile);

  /**
   * Convenience method to determine if 2 directed edges are connected from
   * end node of edge1 to the start node of edge2.
   * @param   edge1  GraphId of first directed edge.
   * @param   edge2  GraphId of second directed edge.
   * @return  Returns true if the directed edges are directly connected
   *          at a node, false if not.
   */
  bool AreEdgesConnectedForward(const GraphId& edge1, const GraphId& edge2) {
    const GraphTile* NO_TILE = nullptr;
    return AreEdgesConnectedForward(edge1, edge2, NO_TILE);
  }

  /**
   * Gets the shortcut edge that includes the specified edge.
   * @param  edgeid  Graph Id of a directed edge.
   * @return Returns the graph Id of the shortcut directed edge that include
   *         the specified edge. Returns an invalid GraphId if the edge is not
   *         part of a shortcut.
   */
  GraphId GetShortcut(const GraphId& edgeid);

  /**
   * Recovers the edges comprising a shortcut edge.
   * @param  shortcutid  Graph Id of the shortcut edge.
   * @return Returns the edgeids of the directed edges this shortcut represents.
   */
  std::vector<GraphId> RecoverShortcut(const GraphId& shortcutid);

  /**
   * Convenience method to get the relative edge density (from the
   * begin node of an edge).
   * @param   edgeid  Graph Id of the directed edge.
   * @return  Returns the relative edge density at the begin node of the edge.
   */
  uint32_t GetEdgeDensity(const GraphId& edgeid);

  /**
   * Get node information for the specified node.
   * @param  nodeid  Node Id (GraphId)
   * @param  tile    Reference to a pointer to a const tile.
   * @return Returns a pointer to the node information.
   */
  const NodeInfo* nodeinfo(const GraphId& nodeid, const GraphTile*& tile) {
    return GetGraphTile(nodeid, tile) ? tile->node(nodeid) : nullptr;
  }

  /**
   * Get node information for the specified node.
   * @param  nodeid  Node Id (GraphId)
   * @return Returns a pointer to the node information.
   */
  const NodeInfo* nodeinfo(const GraphId& nodeid) {
    const GraphTile* NO_TILE = nullptr;
    return nodeinfo(nodeid, NO_TILE);
  }

  /**
   * Get the directed edge given its GraphId.
   * @param  edgeid  Directed edge Id.
   * @param  tile    Reference to a pointer to a const tile.
   * @return Returns a pointer to the directed edge.
   */
  const DirectedEdge* directededge(const GraphId& edgeid, const GraphTile*& tile) {
    return GetGraphTile(edgeid, tile) ? tile->directededge(edgeid) : nullptr;
  }

  /**
   * Get the directed edge given its GraphId.
   * @param  edgeid  Directed edge Id.
   * @return Returns a pointer to the directed edge.
   */
  const DirectedEdge* directededge(const GraphId& edgeid) {
    const GraphTile* NO_TILE = nullptr;
    return directededge(edgeid, NO_TILE);
  }

  /**
   * Get the end nodes of a directed edge.
   * @param  tile  Tile of the directed edge (tile of the start node).
   * @param  edge  Directed edge.
   * @return Returns a pair of GraphIds: the first is the start node
   *         and the second is the end node. An invalid start node
   *         can occur in regional extracts (where the end node tile
   *         is not available).
   */
  std::pair<GraphId, GraphId> GetDirectedEdgeNodes(const GraphTile* tile, const DirectedEdge* edge);

  /**
   * Get the end nodes of a directed edge.
   * @param  edgeid  Directed edge Id.
   * @param  tile    Current tile.
   * @return Returns a pair of GraphIds: the first is the start node
   *         and the second is the end node. An invalid start node
   *         can occur in regional extracts (where the end node tile
   *         is not available).
   */
  std::pair<GraphId, GraphId> GetDirectedEdgeNodes(const GraphId& edgeid, const GraphTile*& tile) {
    if (tile && tile->id().Tile_Base() == edgeid.Tile_Base()) {
      return GetDirectedEdgeNodes(tile, tile->directededge(edgeid));
    } else {
      tile = GetGraphTile(edgeid);
      if (!tile)
        return {};
      return GetDirectedEdgeNodes(tile, tile->directededge(edgeid));
    }
  }

  /**
   * Get the end node of an edge.
   * @param  edgeid  Edge Id.
   * @return  Returns the end node of the edge.
   */
  GraphId edge_endnode(const GraphId& edgeid) {
    const GraphTile* NO_TILE = nullptr;
    return edge_endnode(edgeid, NO_TILE);
  }

  /**
   * Get the end node of an edge. The current tile is accepted as an
   * argiment.
   * @param  edgeid  Edge Id.
   * @return  Returns the end node of the edge.
   */
  GraphId edge_endnode(const GraphId& edgeid, const GraphTile*& tile) {
    const DirectedEdge* de = directededge(edgeid, tile);
    if (de) {
      return de->endnode();
    } else {
      return {};
    }
  }

  /**
   * Get the start node of an edge.
   * @param edgeid Edge Id (Graph Id)
   * @param tile   Current tile.
   * @return  Returns the start node of the edge.
   */
  GraphId edge_startnode(const GraphId& edgeid, const GraphTile*& tile) {
    GraphId opp_edgeid = GetOpposingEdgeId(edgeid, tile);
    if (opp_edgeid.Is_Valid()) {
      const auto de = directededge(opp_edgeid, tile);
      if (de) {
        return de->endnode();
      }
    }
    return {};
  }

  /**
   * Get the start node of an edge.
   * @param edgeid Edge Id (Graph Id)
   * @return  Returns the start node of the edge.
   */
  GraphId edge_startnode(const GraphId& edgeid) {
    const GraphTile* NO_TILE = nullptr;
    return edge_startnode(edgeid, NO_TILE);
  }

  /**
   * Get the edgeinfo of an edge
   * @param edgeid Edge Id (Graph Id)
   * @param tile   Current tile.
   * @returns Returns the edgeinfo for the specified id.
   */
  EdgeInfo edgeinfo(const GraphId& edgeid, const GraphTile*& tile) {
    auto* edge = directededge(edgeid, tile);
    if (edge == nullptr) {
      throw std::runtime_error("Cannot find edgeinfo for edge: " + std::to_string(edgeid));
    }
    return tile->edgeinfo(edge->edgeinfo_offset());
  }

  /**
   * Get the edgeinfo of an edge
   * @param edgeid Edge Id (Graph Id)
   * @returns Returns the edgeinfo for the specified id.
   */
  EdgeInfo edgeinfo(const GraphId& edgeid) {
    const GraphTile* NO_TILE = nullptr;
    return edgeinfo(edgeid, NO_TILE);
  }

  /**
   * Get the shape of an edge
   * @param edgeid
   * @return the encoded shape (string) for specified id.
   */
  std::string encoded_edge_shape(const valhalla::baldr::GraphId& edgeid);

  /**
   * Gets back a set of available tiles
   * @return  returns the list of available tiles
   *          Note: this will grab all road tiles
   *          and transit tiles.
   *
   */
  std::unordered_set<GraphId> GetTileSet() const;

  /**
   * Gets back a set of available tiles on the specified level
   * @param  level  Level to get tile set.
   * @return  returns the list of available tiles on this level
   */
  std::unordered_set<GraphId> GetTileSet(const uint8_t level) const;

  /**
   * Returns the tile directory.
   * @return  Returns the tile directory.
   */
  const std::string& tile_dir() const {
    return tile_dir_;
  }

  /**
   * Given an input bounding box, the reader will query the tile set to find the minimum
   * bounding box which entirely encloses all the edges who have begin nodes in the input
   * bounding box. If there is no data enclosed in the region the bounding box will have
   * invalid coordinates.
   *
   * @param bb   the input bounding box which is used to find begin nodes of edges
   */
  midgard::AABB2<midgard::PointLL> GetMinimumBoundingBox(const midgard::AABB2<midgard::PointLL>& bb);

  /**
   * Convenience method to get the timezone index at a node.
   * @param node   GraphId of the node to get the timezone index.
   * @param tile   Current tile.
   * @return Returns the timezone index. A value of 0 indicates an invalid timezone.
   */
  int GetTimezone(const baldr::GraphId& node, const GraphTile*& tile);

  /**
   * Returns an incident tile for the given tile id
   * @param tile_id  the tile id for which incidents should be returned
   * @return the incident tile for the tile id
   */
<<<<<<< HEAD
  virtual std::shared_ptr<incident_tile_t> GetIncidentTile(const GraphId& tile_id) const;
=======
  virtual std::shared_ptr<valhalla::incidents::IncidentsTile> GetIncidentTile(const GraphId&) const {
    // TODO: hook this up to the incident loading singleton from the pr:
    // https://github.com/valhalla/valhalla/pull/2573
    // return incident_singleton_t::get(tile_id.Tile_Base());
    return {};
  }
>>>>>>> 2e81e7ac

  /**
   * Returns a vector of incidents for the given edge
   * @param edge_id   which edge you need incidents for
   * @param tile      which tile the edge lives in, is updated if not correct
<<<<<<< HEAD
   * @return vector of incidents
   */
  std::vector<Incident> GetIncidents(const GraphId& edge_id, const GraphTile*& tile) {
    // if we are not doing this for any reason then bail
    std::shared_ptr<incident_tile_t> itile;
    if (!enable_incidents_ || !GetGraphTile(edge_id, tile) ||
        !tile->trafficspeed(tile->directededge(edge_id)).has_incidents ||
        !(itile = GetIncidentTile(edge_id))) {
      return {};
    }

    // get the range of incidents we care about and hand it back, equal_range has no lambda option
    auto begin = std::partition_point(itile->begin(), itile->end(), [&edge_id](const Incident& i) {
      return i.edge_index < edge_id.id(); // first one that is >= the id we want
    });
    auto end = std::partition_point(begin, itile->end(), [&edge_id](const Incident& i) {
      return i.edge_index <= edge_id.id(); // first one that is > the id we want
    });
    return std::vector<Incident>(begin, end);
  }
=======
   * @return IncidentResult
   */
  IncidentResult GetIncidents(const GraphId& edge_id, const GraphTile*& tile);
>>>>>>> 2e81e7ac

protected:
  // (Tar) extract of tiles - the contents are empty if not being used
  struct tile_extract_t {
    tile_extract_t(const boost::property_tree::ptree& pt);
    // TODO: dont remove constness, and actually make graphtile read only?
    std::unordered_map<uint64_t, std::pair<char*, size_t>> tiles;
    std::unordered_map<uint64_t, std::pair<char*, size_t>> traffic_tiles;
    std::shared_ptr<midgard::tar> archive;
    std::shared_ptr<midgard::tar> traffic_archive;
  };
  std::shared_ptr<const tile_extract_t> tile_extract_;
  static std::shared_ptr<const GraphReader::tile_extract_t>
  get_extract_instance(const boost::property_tree::ptree& pt);

  // Information about where the tiles are kept
  const std::string tile_dir_;

  // Stuff for getting at remote tiles
  std::unique_ptr<tile_getter_t> tile_getter_;
  const size_t max_concurrent_users_;
  const std::string tile_url_;

  std::mutex _404s_lock;
  std::unordered_set<GraphId> _404s;

  std::unique_ptr<TileCache> cache_;

  bool enable_incidents_;
};

// Given the Location relation, return the full metadata
const valhalla::incidents::Metadata&
grabMetadataFromEdgeRelation(const std::shared_ptr<valhalla::incidents::IncidentsTile>& tile,
                             const valhalla::incidents::Location& incident_location);
} // namespace baldr
} // namespace valhalla

#endif // VALHALLA_BALDR_GRAPHREADER_H_<|MERGE_RESOLUTION|>--- conflicted
+++ resolved
@@ -26,7 +26,7 @@
 namespace baldr {
 
 struct IncidentResult {
-  std::shared_ptr<incidents::IncidentsTile> tile;
+  std::shared_ptr<IncidentsTile> tile;
   // Index into the Location array
   int start_index;
   // Index into the Location array
@@ -809,47 +809,15 @@
    * @param tile_id  the tile id for which incidents should be returned
    * @return the incident tile for the tile id
    */
-<<<<<<< HEAD
-  virtual std::shared_ptr<incident_tile_t> GetIncidentTile(const GraphId& tile_id) const;
-=======
-  virtual std::shared_ptr<valhalla::incidents::IncidentsTile> GetIncidentTile(const GraphId&) const {
-    // TODO: hook this up to the incident loading singleton from the pr:
-    // https://github.com/valhalla/valhalla/pull/2573
-    // return incident_singleton_t::get(tile_id.Tile_Base());
-    return {};
-  }
->>>>>>> 2e81e7ac
+  virtual std::shared_ptr<IncidentsTile> GetIncidentTile(const GraphId& tile_id) const;
 
   /**
    * Returns a vector of incidents for the given edge
    * @param edge_id   which edge you need incidents for
    * @param tile      which tile the edge lives in, is updated if not correct
-<<<<<<< HEAD
-   * @return vector of incidents
-   */
-  std::vector<Incident> GetIncidents(const GraphId& edge_id, const GraphTile*& tile) {
-    // if we are not doing this for any reason then bail
-    std::shared_ptr<incident_tile_t> itile;
-    if (!enable_incidents_ || !GetGraphTile(edge_id, tile) ||
-        !tile->trafficspeed(tile->directededge(edge_id)).has_incidents ||
-        !(itile = GetIncidentTile(edge_id))) {
-      return {};
-    }
-
-    // get the range of incidents we care about and hand it back, equal_range has no lambda option
-    auto begin = std::partition_point(itile->begin(), itile->end(), [&edge_id](const Incident& i) {
-      return i.edge_index < edge_id.id(); // first one that is >= the id we want
-    });
-    auto end = std::partition_point(begin, itile->end(), [&edge_id](const Incident& i) {
-      return i.edge_index <= edge_id.id(); // first one that is > the id we want
-    });
-    return std::vector<Incident>(begin, end);
-  }
-=======
    * @return IncidentResult
    */
   IncidentResult GetIncidents(const GraphId& edge_id, const GraphTile*& tile);
->>>>>>> 2e81e7ac
 
 protected:
   // (Tar) extract of tiles - the contents are empty if not being used
@@ -882,9 +850,9 @@
 };
 
 // Given the Location relation, return the full metadata
-const valhalla::incidents::Metadata&
-grabMetadataFromEdgeRelation(const std::shared_ptr<valhalla::incidents::IncidentsTile>& tile,
-                             const valhalla::incidents::Location& incident_location);
+const valhalla::IncidentsTile::Metadata&
+getIncidentMetadata(const std::shared_ptr<valhalla::IncidentsTile>& tile,
+                    const valhalla::IncidentsTile::Location& incident_location);
 } // namespace baldr
 } // namespace valhalla
 
