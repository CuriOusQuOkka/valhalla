--- conflicted
+++ resolved
@@ -369,18 +369,17 @@
   static std::string FormOrdinalValue(uint32_t value);
 
   /////////////////////////////////////////////////////////////////////////////
-<<<<<<< HEAD
   static std::string FormStopCountLabel(size_t stop_count);
 
   /////////////////////////////////////////////////////////////////////////////
   static std::string FormTransitName(Maneuver& maneuver);
-=======
+
+  /////////////////////////////////////////////////////////////////////////////
   static std::string FormStreetNames(
       const Maneuver& maneuver, const StreetNames& street_names,
       bool enhance_blank_street_names = false, uint32_t max_count = 0,
       std::string delim = "/",
       const VerbalTextFormatter* verbal_formatter = nullptr);
->>>>>>> 62a96bd6
 
 };
 
