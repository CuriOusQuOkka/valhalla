#ifndef VALHALLA_MJOLNIR_EDGEINFOBUILDER_H_
#define VALHALLA_MJOLNIR_EDGEINFOBUILDER_H_

#include <cstdint>
#include <iostream>
#include <list>
#include <string>
#include <vector>

#include <valhalla/baldr/graphid.h>
#include <valhalla/midgard/pointll.h>
#include <valhalla/midgard/util.h>

using namespace valhalla::midgard;
using namespace valhalla::baldr;

namespace valhalla {
namespace mjolnir {

/**
 * Edge information. Not required in shortest path algorithm and is
 * common among the 2 directions.
 */
class EdgeInfoBuilder {
public:
  /**
   * Set the OSM way Id.
   * @param wayid  Way Id.
   */
  void set_wayid(const uint64_t wayid);

  /**
   * Get the mean elevation along the edge.
   * @return  Returns mean elevation in meters relative to sea level.
   */
  float mean_elevation() const {
    return kMinElevation + (ei_.mean_elevation_ * kElevationBinSize);
  }

  /**
   * Set the mean elevation.
   * @param  mean_elev  Mean elevation in meters.
   */
  void set_mean_elevation(const float mean_elev);

  /**
   * Sets the speed limit in KPH.
   * @param  speed_limit  Speed limit in KPH.
   */
  void set_speed_limit(const uint32_t speed_limit);

  /**
   * Get the bike network mask for this directed edge.
   * @return  Returns the bike network mask for this directed edge.
   */
  uint32_t bike_network() const {
    return ei_.bike_network_;
  }

  /**
   * Sets the bike network mask indicating which (if any) bicycle networks are
   * along this edge. See baldr/directededge.h for definitions.
   * @param  bike_network  Bicycle network mask.
   */
  void set_bike_network(const uint32_t bike_network);

  /**
   * Set the name info for names used by this edge
   * @param  offsets  List of street name info.
   */
  void set_name_info_list(const std::vector<baldr::NameInfo>& name_info);

  /**
   * Add name info to the list.
   * @param  info  Adds name information to the list.
   */
  void AddNameInfo(const baldr::NameInfo& info);

  /**
   * Set the shape of the edge.
   * @param  shape  List of lat,lng points describing the
   *                shape of the edge.
   */
  template <class shape_container_t> void set_shape(const shape_container_t& shape);

  /**
   * Set the encoded shape string.
   * @param  encoded_shape  Encoded shape string
   */
  void set_encoded_shape(const std::string& encoded_shape);

  /**
   * Get the size of this edge info (without padding).
   * @return  Returns the size in bytes of this object.
   */
  std::size_t BaseSizeOf() const;

  /**
   * Get the size of this edge info. Includes padding to align to
   * 8-byte boundaries.
   * @return  Returns the size in bytes of this object.
   */
  std::size_t SizeOf() const;

protected:
  // Fixed size information
  baldr::EdgeInfo::EdgeInfoInner ei_;

<<<<<<< HEAD
  // Where we optionally keep the other half of a 64bit wayid
  uint32_t extended_wayid_;
=======
  // Where we optionally keep the last 2 bytes of a 64bit wayid
  uint16_t extended_wayid_;
>>>>>>> 8f74b540

  // List of name info (offsets, etc.)
  std::vector<baldr::NameInfo> name_info_list_;

  // Lat,lng shape of the edge
  std::string encoded_shape_;

  friend std::ostream& operator<<(std::ostream& os, const EdgeInfoBuilder& id);
};

} // namespace mjolnir
} // namespace valhalla

#endif // VALHALLA_MJOLNIR_EDGEINFOBUILDER_H_<|MERGE_RESOLUTION|>--- conflicted
+++ resolved
@@ -106,13 +106,8 @@
   // Fixed size information
   baldr::EdgeInfo::EdgeInfoInner ei_;
 
-<<<<<<< HEAD
-  // Where we optionally keep the other half of a 64bit wayid
-  uint32_t extended_wayid_;
-=======
   // Where we optionally keep the last 2 bytes of a 64bit wayid
   uint16_t extended_wayid_;
->>>>>>> 8f74b540
 
   // List of name info (offsets, etc.)
   std::vector<baldr::NameInfo> name_info_list_;
