#ifndef VALHALLA_MJOLNIR_OSMDATA_H
#define VALHALLA_MJOLNIR_OSMDATA_H

#include <cstdint>
#include <map>
#include <memory>
#include <string>
#include <unordered_set>
#include <vector>

#include <valhalla/mjolnir/osmaccessrestriction.h>
#include <valhalla/mjolnir/osmnode.h>
#include <valhalla/mjolnir/osmrestriction.h>
#include <valhalla/mjolnir/osmway.h>
#include <valhalla/mjolnir/uniquenames.h>

namespace valhalla {
namespace mjolnir {

// OSM record type
enum class OSMType : uint8_t { kNode, kWay, kRelation };

// Structure to store OSM node information and associate it to an OSM way
struct OSMWayNode {
  OSMNode node;
  uint32_t way_index;
  uint32_t way_shape_node_index;
};

// OSM bicycle data (stored within OSMData)
struct OSMBike {
  uint8_t bike_network;
  uint32_t name_index;
  uint32_t ref_index;
};

// OSM lane connectivity (stored within OSMData)
struct OSMLaneConnectivity {
  uint32_t to_way_id;
  uint32_t from_way_id;
  uint32_t to_lanes_index;   // Index to string in UniqueNames
  uint32_t from_lanes_index; // Index to string in UniqueNames
};

// Data types used within OSMData. Note that any maps using OSM way Id as a key can be
// 32 bit (OSM nodes require 64 bits, but ways do not)
using RestrictionsMultiMap = std::unordered_multimap<uint32_t, OSMRestriction>;
using ViaSet = std::unordered_set<uint32_t>;
using AccessRestrictionsMultiMap = std::unordered_multimap<uint32_t, OSMAccessRestriction>;
using BikeMultiMap = std::unordered_multimap<uint32_t, OSMBike>;
using OSMLaneConnectivityMultiMap = std::unordered_multimap<uint32_t, OSMLaneConnectivity>;

// OSMString map uses the way Id as the key and the name index into UniqueNames as the value
using OSMStringMap = std::unordered_map<uint32_t, uint32_t>;

/**
 * Simple container for OSM data.
 * Populated by the PBF parser and sent into GraphBuilder.
 */
struct OSMData {
  /**
   * Write data to temporary files.
   * @return Returns true if successful, false if an error occurs.
   */
  bool write_to_temp_files(const std::string& tile_dir);

  /**
   * Read data from temporary files.
   * @return Returns true if successful, false if an error occurs.
   */
  bool read_from_temp_files(const std::string& tile_dir);

  /**
   * Read data from temporary unique name file.
   * @return Returns true if successful, false if an error occurs.
   */
  bool read_from_unique_names_file(const std::string& tile_dir);

  /**
   * add the direction information to the forward or reverse map for relations.
   */
  void add_to_name_map(const uint32_t member_id,
                       const std::string& direction,
                       const std::string& reference,
                       const bool forward = true);

  /**
   * Cleanup temporary files.
   */
  static void cleanup_temp_files(const std::string& tile_dir);

  uint64_t max_changeset_id_; // The largest/newest changeset id encountered when parsing OSM data
  size_t osm_node_count;      // Count of osm nodes
  size_t osm_way_count;       // Count of osm ways
  size_t osm_way_node_count;  // Count of osm nodes on osm ways
  size_t intersection_count;  // Count of intersection nodes
  size_t node_count;          // Count of all nodes
  size_t edge_count;          // Estimated count of edges
  size_t node_ref_count;      // Number of node with ref
  size_t node_name_count;     // Number of nodes with names
  size_t node_exit_to_count;  // Number of nodes with exit_to
<<<<<<< HEAD
  size_t driveways_excluded;  // Number of driveways excluded
=======
  size_t driveways_included;  // Number of driveways included
  size_t sac_scale_count;     // Number of sac_scale
  size_t mtb_count;           // Number of mtb
>>>>>>> e4e2fabf

  // Stores simple restrictions. Indexed by the from way Id
  RestrictionsMultiMap restrictions;

  // unordered set used to find out if a wayid is included in any vias for complex restrictions
  ViaSet via_set;

  // Stores access restrictions. Indexed by the from way Id.
  AccessRestrictionsMultiMap access_restrictions;

  // Stores bike information from the relations.  Indexed by the way Id.
  BikeMultiMap bike_relations;

  // Map that stores an updated ref for a way. This needs to remain a map, since relations
  // update many ways at a time (so we can't move this into OSMWay unless that is mapped by Id).
  OSMStringMap way_ref;

  // Map that stores an updated reverse ref for a way. This needs to remain a map, since relations
  // update many ways at a time (so we can't move this into OSMWay unless that is mapped by Id).
  OSMStringMap way_ref_rev;

  // Unique names and strings for nodes. This is separate from other names/strings so that
  // the OSMNode (and OSMWayNode) structures can be made smaller.
  UniqueNames node_names;

  // Unique names and strings (includes road names, references, turn lane strings, etc.)
  UniqueNames name_offset_map;

  // Lane connectivity, index by the to way Id
  OSMLaneConnectivityMultiMap lane_connectivity_map;
};

} // namespace mjolnir
} // namespace valhalla

#endif // VALHALLA_MJOLNIR_OSMDATA_H<|MERGE_RESOLUTION|>--- conflicted
+++ resolved
@@ -99,13 +99,9 @@
   size_t node_ref_count;      // Number of node with ref
   size_t node_name_count;     // Number of nodes with names
   size_t node_exit_to_count;  // Number of nodes with exit_to
-<<<<<<< HEAD
   size_t driveways_excluded;  // Number of driveways excluded
-=======
-  size_t driveways_included;  // Number of driveways included
   size_t sac_scale_count;     // Number of sac_scale
   size_t mtb_count;           // Number of mtb
->>>>>>> e4e2fabf
 
   // Stores simple restrictions. Indexed by the from way Id
   RestrictionsMultiMap restrictions;
